--- conflicted
+++ resolved
@@ -4,33 +4,21 @@
 
 # Required
 version: 2
-<<<<<<< HEAD
-=======
 
 python:
   version: 3.7
   install:
     - requirements: Python/docs/requirements.txt
-    
 
->>>>>>> 5ca6f54e
+
 
 # Build documentation in the docs/ directory with Sphinx
 sphinx:
   configuration: Python/docs/conf.py
 
-
 # Build documentation with MkDocs
 #mkdocs:
 #  configuration: mkdocs.yml
 
-<<<<<<< HEAD
 # Optionally build your docs in additional formats such as PDF and ePub
-# formats: all
-
-# Optionally set the version of Python and requirements required to build your docs
-python:
-  version: 2.7
-=======
-# Optionally build your docs in additional formats such as PDF and ePub
->>>>>>> 5ca6f54e
+# formats: all