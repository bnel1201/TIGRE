--- conflicted
+++ resolved
@@ -1,170 +1,166 @@
-function [res]=FDK(proj,geo,angles,varargin)
-%TODO docs FDK
-% 
-%
-%--------------------------------------------------------------------------
-%--------------------------------------------------------------------------
-% This file is part of the TIGRE Toolbox
-% 
-% Copyright (c) 2015, University of Bath and 
-%                     CERN-European Organization for Nuclear Research
-%                     All rights reserved.
-%
-% License:            Open Source under BSD. 
-%                     See the full license at
-%                     https://github.com/CERN/TIGRE/blob/master/LICENSE
-%                     and
-%                     https://www.mathworks.com/matlabcentral/fileexchange/view_license?file_info_id=35548
-%
-% Contact:            tigre.toolbox@gmail.com
-% Codes:              https://github.com/CERN/TIGRE/
-% Coded by:           Kyungsang Kim, modified by Ander Biguri, Brandon Nelson 
-%--------------------------------------------------------------------------
-[filter,parker]=parse_inputs(proj,geo,angles,varargin);
-
-if apply_wang_weights(geo)
-    proj = wang_displaced_detector_weighting(proj, geo);
-end
-
-geo=checkGeo(geo,angles);
-geo.filter=filter;
-
-%Input is data,geosize,angles
-
-
-
-if size(geo.offDetector,2)==1
-    offset=repmat(geo.offDetector,[1 size(angles,2)]);
-else
-    offset=geo.offDetector;
-end
-
-
-%% Weight
-proj=permute(proj,[2 1 3]);
-for ii=1:size(angles,2)
-    
-    us = ((-geo.nDetector(1)/2+0.5):1:(geo.nDetector(1)/2-0.5))*geo.dDetector(1) + offset(1,ii);
-    vs = ((-geo.nDetector(2)/2+0.5):1:(geo.nDetector(2)/2-0.5))*geo.dDetector(2) + offset(2,ii);
-    [uu,vv] = meshgrid(us,vs); %detector
-    
-    %Create weight according to each detector element
-    w = (geo.DSD(ii))./sqrt((geo.DSD(ii))^2+uu.^2 + vv.^2);
-    
-    %Multiply the weights with projection data
-    proj(:,:,ii) = proj(:,:,ii).*w';
-end
-%% filter
-proj = filtering(proj,geo,angles,parker); % Not sure if offsets are good in here
-%RMFIELD Remove fields from a structure array.
-geo=rmfield(geo,'filter');
-%% backproject
-res=Atb((proj),geo,angles); % Weighting is inside
-
-
-end
-
-function [filter, parker]=parse_inputs(proj,geo,alpha,argin)
-opts=     {'filter','parker'};
-defaults=ones(length(opts),1);
-% Check inputs
-nVarargs = length(argin);
-if mod(nVarargs,2)
-    error('CBCT:FDK:InvalidInput','Invalid number of inputs')
-end
-
-% check if option has been passed as input
-for ii=1:2:nVarargs
-    ind=find(ismember(opts,lower(argin{ii})));
-    if ~isempty(ind)
-        defaults(ind)=0;
-    end
-end
-
-for ii=1:length(opts)
-    opt=opts{ii};
-    default=defaults(ii);
-    % if one option isnot default, then extranc value from input
-    if default==0
-        ind=double.empty(0,1);jj=1;
-        while isempty(ind)
-            ind=find(isequal(opt,lower(argin{jj})));
-            jj=jj+1;
-        end
-         if isempty(ind)
-            error('CBCT:FDK:InvalidInput',['Optional parameter "' argin{jj} '" does not exist' ]); 
-        end
-        val=argin{jj};
-    end
-    
-    switch opt
-        % % % % % % % Verbose
-        case 'parker'
-            if default
-                parker=0;
-            else
-                parker=val;
-            end
-           
-        case 'filter'
-            if default
-                filter='ram-lak';
-            else
-                if  ~ischar( val)
-                    error('CBCT:FDK:InvalidInput','Invalid filter')
-                end
-                filter=val;
-            end
-       
-        otherwise
-            error('CBCT:FDK:InvalidInput',['Invalid input name:', num2str(opt),'\n No such option in FAK()']);
-    end
-end
-
-end
-
-function proj = wang_displaced_detector_weighting(proj, geo)
-    overlap_in_mm = geo.sDetector(1)/2 - abs(geo.offDetector(1));
-    overlap_in_pix = round(overlap_in_mm / geo.dDetector(1));
-
-    t_in_mm = linspace(-overlap_in_mm, overlap_in_mm, 2 * overlap_in_pix);
-    R_in_mm = geo.DSO(1);
-    w = 0.5 * (sin((pi * atan(t_in_mm / R_in_mm)) / (2 * atan(overlap_in_mm / R_in_mm))) + 1);
-    w = repmat(w, [geo.nDetector(1), 1, size(proj, 3)]);
-
-    wang_weights = ones(size(proj));
-    wang_weights(:, 1:size(w, 2), :) = w;
-    if sign(geo.offDetector(1)) < 0
-        wang_weights = fliplr(wang_weights);
-    end
-    wang_weights = 2 * wang_weights;
-    proj = proj .* wang_weights;
-end
-
-function bool = apply_wang_weights(geo)
-    if size(geo.offDetector,2) > 1
-        bool = false;
-        return
-    end
-    
-    if geo.offDetector(1) == 0
-        bool = false;
-        return
-    end
-    
-<<<<<<< HEAD
-    if numel(geo.DSO) > 1 || numel(geo.DSD) > 1
-=======
-    if numel(geo.DSO) > 1
->>>>>>> 4e57c380
-        bool = false;
-        return
-    end
-
-    percent_offset = abs(geo.offDetector(1)/geo.sDetector(1)) * 100;    
-    if percent_offset > 30
-        warning("Detector offset percent: %0.2f) is greater than 30 which may result in image artifacts, consider rebinning 360 degree projections to 180 degrees", percent_offset)
-    end
-    
-    bool = true;
+function [res]=FDK(proj,geo,angles,varargin)
+%TODO docs FDK
+% 
+%
+%--------------------------------------------------------------------------
+%--------------------------------------------------------------------------
+% This file is part of the TIGRE Toolbox
+% 
+% Copyright (c) 2015, University of Bath and 
+%                     CERN-European Organization for Nuclear Research
+%                     All rights reserved.
+%
+% License:            Open Source under BSD. 
+%                     See the full license at
+%                     https://github.com/CERN/TIGRE/blob/master/LICENSE
+%                     and
+%                     https://www.mathworks.com/matlabcentral/fileexchange/view_license?file_info_id=35548
+%
+% Contact:            tigre.toolbox@gmail.com
+% Codes:              https://github.com/CERN/TIGRE/
+% Coded by:           Kyungsang Kim, modified by Ander Biguri, Brandon Nelson 
+%--------------------------------------------------------------------------
+[filter,parker]=parse_inputs(proj,geo,angles,varargin);
+
+if apply_wang_weights(geo)
+    proj = wang_displaced_detector_weighting(proj, geo);
+end
+
+geo=checkGeo(geo,angles);
+geo.filter=filter;
+
+%Input is data,geosize,angles
+
+
+
+if size(geo.offDetector,2)==1
+    offset=repmat(geo.offDetector,[1 size(angles,2)]);
+else
+    offset=geo.offDetector;
+end
+
+
+%% Weight
+proj=permute(proj,[2 1 3]);
+for ii=1:size(angles,2)
+    
+    us = ((-geo.nDetector(1)/2+0.5):1:(geo.nDetector(1)/2-0.5))*geo.dDetector(1) + offset(1,ii);
+    vs = ((-geo.nDetector(2)/2+0.5):1:(geo.nDetector(2)/2-0.5))*geo.dDetector(2) + offset(2,ii);
+    [uu,vv] = meshgrid(us,vs); %detector
+    
+    %Create weight according to each detector element
+    w = (geo.DSD(ii))./sqrt((geo.DSD(ii))^2+uu.^2 + vv.^2);
+    
+    %Multiply the weights with projection data
+    proj(:,:,ii) = proj(:,:,ii).*w';
+end
+%% filter
+proj = filtering(proj,geo,angles,parker); % Not sure if offsets are good in here
+%RMFIELD Remove fields from a structure array.
+geo=rmfield(geo,'filter');
+%% backproject
+res=Atb((proj),geo,angles); % Weighting is inside
+
+
+end
+
+function [filter, parker]=parse_inputs(proj,geo,alpha,argin)
+opts=     {'filter','parker'};
+defaults=ones(length(opts),1);
+% Check inputs
+nVarargs = length(argin);
+if mod(nVarargs,2)
+    error('CBCT:FDK:InvalidInput','Invalid number of inputs')
+end
+
+% check if option has been passed as input
+for ii=1:2:nVarargs
+    ind=find(ismember(opts,lower(argin{ii})));
+    if ~isempty(ind)
+        defaults(ind)=0;
+    end
+end
+
+for ii=1:length(opts)
+    opt=opts{ii};
+    default=defaults(ii);
+    % if one option isnot default, then extranc value from input
+    if default==0
+        ind=double.empty(0,1);jj=1;
+        while isempty(ind)
+            ind=find(isequal(opt,lower(argin{jj})));
+            jj=jj+1;
+        end
+         if isempty(ind)
+            error('CBCT:FDK:InvalidInput',['Optional parameter "' argin{jj} '" does not exist' ]); 
+        end
+        val=argin{jj};
+    end
+    
+    switch opt
+        % % % % % % % Verbose
+        case 'parker'
+            if default
+                parker=0;
+            else
+                parker=val;
+            end
+           
+        case 'filter'
+            if default
+                filter='ram-lak';
+            else
+                if  ~ischar( val)
+                    error('CBCT:FDK:InvalidInput','Invalid filter')
+                end
+                filter=val;
+            end
+       
+        otherwise
+            error('CBCT:FDK:InvalidInput',['Invalid input name:', num2str(opt),'\n No such option in FAK()']);
+    end
+end
+
+end
+
+function proj = wang_displaced_detector_weighting(proj, geo)
+    overlap_in_mm = geo.sDetector(1)/2 - abs(geo.offDetector(1));
+    overlap_in_pix = round(overlap_in_mm / geo.dDetector(1));
+
+    t_in_mm = linspace(-overlap_in_mm, overlap_in_mm, 2 * overlap_in_pix);
+    R_in_mm = geo.DSO(1);
+    w = 0.5 * (sin((pi * atan(t_in_mm / R_in_mm)) / (2 * atan(overlap_in_mm / R_in_mm))) + 1);
+    w = repmat(w, [geo.nDetector(1), 1, size(proj, 3)]);
+
+    wang_weights = ones(size(proj));
+    wang_weights(:, 1:size(w, 2), :) = w;
+    if sign(geo.offDetector(1)) < 0
+        wang_weights = fliplr(wang_weights);
+    end
+    wang_weights = 2 * wang_weights;
+    proj = proj .* wang_weights;
+end
+
+function bool = apply_wang_weights(geo)
+    if size(geo.offDetector,2) > 1
+        bool = false;
+        return
+    end
+    
+    if geo.offDetector(1) == 0
+        bool = false;
+        return
+    end
+    
+    if numel(geo.DSO) > 1
+        bool = false;
+        return
+    end
+
+    percent_offset = abs(geo.offDetector(1)/geo.sDetector(1)) * 100;    
+    if percent_offset > 30
+        warning("Detector offset percent: %0.2f) is greater than 30 which may result in image artifacts, consider rebinning 360 degree projections to 180 degrees", percent_offset)
+    end
+    
+    bool = true;
 end