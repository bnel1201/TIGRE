--- conflicted
+++ resolved
@@ -33,11 +33,7 @@
         CMDLINE300="del $OBJ $EXP $LIB $MANIFEST $ILK"
         
         COMPILER="nvcc"
-<<<<<<< HEAD
-        COMPFLAGS="-gencode=arch=compute_35,code=sm_35 -gencode=arch=compute_50,code=sm_50 -gencode=arch=compute_52,code=sm_52 -gencode=arch=compute_61,code=sm_61 -gencode=arch=compute_70,code=sm_70 --default-stream per-thread  --ptxas-options=-v --compiler-options=/c,/GR,/W3,/EHs,/nologo,/MD"
-=======
         COMPFLAGS="-gencode=arch=compute_35,code=sm_35 -gencode=arch=compute_50,code=sm_50 -gencode=arch=compute_52,code=sm_52 -gencode=arch=compute_61,code=sm_61 -gencode=arch=compute_70,code=sm_70 -gencode=arch=compute_75,code=sm_75 --default-stream per-thread  --ptxas-options=-v --compiler-options=/c,/GR,/W3,/EHs,/nologo,/MD"
->>>>>>> 19867912
         COMPDEFINES="--compiler-options=/D_CRT_SECURE_NO_DEPRECATE,/D_SCL_SECURE_NO_DEPRECATE,/D_SECURE_SCL=0,$MATLABMEX"
         MATLABMEX="/DMATLAB_MEX_FILE"
         OPTIMFLAGS="--compiler-options=/O2,/Oy-,/DNDEBUG"
