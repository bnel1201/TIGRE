--- conflicted
+++ resolved
@@ -1,310 +1,283 @@
-#define MAXTHREADS 1024
-
-#include "POCS_TV.hpp"
-
-
-
-
-#define cudaCheckErrors(msg) \
-do { \
-        cudaError_t __err = cudaGetLastError(); \
-        if (__err != cudaSuccess) { \
-                mexPrintf("ERROR in: %s \n",msg);\
-                mexErrMsgIdAndTxt("err",cudaGetErrorString(__err));\
-        } \
-} while (0)
-    
-// CUDA kernels
-//https://stackoverflow.com/questions/21332040/simple-cuda-kernel-optimization/21340927#21340927
-    __global__ void divideArrayScalar(float* vec,float scalar,const size_t n)
-    {
-        unsigned int i = (blockIdx.x * blockDim.x) + threadIdx.x;
-        for(; i<n; i+=gridDim.x*blockDim.x) {
-            vec[i]/=scalar;
-        }
-    }
-    __global__ void multiplyArrayScalar(float* vec,float scalar,const size_t n)
-    {
-        unsigned int i = (blockIdx.x * blockDim.x) + threadIdx.x;
-        for(; i<n; i+=gridDim.x*blockDim.x) {
-            vec[i]*=scalar;
-        }
-    }
-    __global__ void substractArrays(float* vec,float* vec2,const size_t n)
-    {
-        unsigned int i = (blockIdx.x * blockDim.x) + threadIdx.x;
-        for(; i<n; i+=gridDim.x*blockDim.x) {
-            vec[i]-=vec2[i];
-        }
-    }
-    
-    __device__ __inline__
-            void gradient(const float* u, float* grad,
-            long z, long y, long x,
-            long depth, long rows, long cols)
-    {
-        long size2d = rows*cols;
-        long idx = z * size2d + y * cols + x;
-        
-        float uidx = u[idx];
-        
-        if ( z - 1 >= 0 && z<depth) {
-            grad[0] = (uidx-u[(z-1)*size2d + y*cols + x]) ;
-        }
-        
-        if ( y - 1 >= 0 && y<rows){
-            grad[1] = (uidx-u[z*size2d + (y-1)*cols + x]) ;
-        }
-        
-        if ( x - 1 >= 0 && x<cols) {
-            grad[2] = (uidx-u[z*size2d + y*cols + (x-1)]);
-        }
-    }
-    
-    __global__ void gradientTV(const float* f, float* dftv,
-            long depth, long rows, long cols){
-        long x = threadIdx.x + blockIdx.x * blockDim.x;
-        long y = threadIdx.y + blockIdx.y * blockDim.y;
-        long z = threadIdx.z + blockIdx.z * blockDim.z;
-        long idx = z * rows * cols + y * cols + x;
-        if ( x >= cols || y >= rows || z >= depth )
-            return;
-        
-        float df[3] ={0,0,0};
-        float dfi[3]={0,0,0}; // dfi== \partial f_{i+1,j,k}
-        float dfj[3]={0,0,0};
-        float dfk[3]={0,0,0};
-        gradient(f,df  ,z  ,y  ,x  , depth,rows,cols);
-        gradient(f,dfi ,z  ,y  ,x+1, depth,rows,cols);
-        gradient(f,dfj ,z  ,y+1,x  , depth,rows,cols);
-        gradient(f,dfk ,z+1,y  ,x  , depth,rows,cols);
-        float eps=0.00000001; //% avoid division by zero
-        dftv[idx]=(df[0]+df[1]+df[2])/(sqrt(df[0] *df[0] +df[1] *df[1] +df[2] *df[2])+eps)
-        -dfi[2]/(sqrt(dfi[0]*dfi[0]+dfi[1]*dfi[1]+dfi[2]*dfi[2]) +eps)     // I wish I coudl precompute this, but if I do then Id need to recompute the gradient.
-        -dfj[1]/(sqrt(dfj[0]*dfj[0]+dfj[1]*dfj[1]+dfj[2]*dfj[2]) +eps)
-        -dfk[0]/(sqrt(dfk[0]*dfk[0]+dfk[1]*dfk[1]+dfk[2]*dfk[2]) +eps);
-        
-    }
-    
-    __device__ void warpReduce(volatile float *sdata, size_t tid) {
-        sdata[tid] += sdata[tid + 32];
-        sdata[tid] += sdata[tid + 16];
-        sdata[tid] += sdata[tid + 8];
-        sdata[tid] += sdata[tid + 4];
-        sdata[tid] += sdata[tid + 2];
-        sdata[tid] += sdata[tid + 1];
-    }
-    
-    __global__ void  reduceNorm2(float *g_idata, float *g_odata, size_t n){
-        extern __shared__ volatile float sdata[];
-        //http://stackoverflow.com/a/35133396/1485872
-        size_t tid = threadIdx.x;
-        size_t i = blockIdx.x*blockDim.x + tid;
-        size_t gridSize = blockDim.x*gridDim.x;
-        float mySum = 0;
-        float value=0;
-        while (i < n) {
-            value=g_idata[i]; //avoid reading twice
-            mySum += value*value;
-            i += gridSize;
-        }
-        sdata[tid] = mySum;
-        __syncthreads();
-        
-        if (tid < 512)
-            sdata[tid] += sdata[tid + 512];
-        __syncthreads();
-        if (tid < 256)
-            sdata[tid] += sdata[tid + 256];
-        __syncthreads();
-        
-        if (tid < 128)
-            sdata[tid] += sdata[tid + 128];
-        __syncthreads();
-        
-        if (tid <  64)
-            sdata[tid] += sdata[tid + 64];
-        __syncthreads();
-        
-        
-#if (__CUDA_ARCH__ >= 300)
-        if ( tid < 32 )
-        {
-            mySum = sdata[tid] + sdata[tid + 32];
-            for (int offset = warpSize/2; offset > 0; offset /= 2) {
-                mySum += __shfl_down(mySum, offset);
-            }
-        }
-#else
-        if (tid < 32) {
-            warpReduce(sdata, tid);
-            mySum = sdata[0];
-        }
-#endif
-        if (tid == 0) g_odata[blockIdx.x] = mySum;
-    }
-    __global__ void  reduceSum(float *g_idata, float *g_odata, size_t n){
-        extern __shared__ volatile float sdata[];
-        //http://stackoverflow.com/a/35133396/1485872
-        size_t tid = threadIdx.x;
-        size_t i = blockIdx.x*blockDim.x + tid;
-        size_t gridSize = blockDim.x*gridDim.x;
-        float mySum = 0;
-        float value=0;
-        while (i < n) {
-            mySum += g_idata[i];
-            i += gridSize;
-        }
-        sdata[tid] = mySum;
-        __syncthreads();
-        
-        if (tid < 512)
-            sdata[tid] += sdata[tid + 512];
-        __syncthreads();
-        if (tid < 256)
-            sdata[tid] += sdata[tid + 256];
-        __syncthreads();
-        
-        if (tid < 128)
-            sdata[tid] += sdata[tid + 128];
-        __syncthreads();
-        
-        if (tid <  64)
-            sdata[tid] += sdata[tid + 64];
-        __syncthreads();
-        
-        
-#if (__CUDA_ARCH__ >= 300)
-        if ( tid < 32 )
-        {
-            mySum = sdata[tid] + sdata[tid + 32];
-            for (int offset = warpSize/2; offset > 0; offset /= 2) {
-                mySum += __shfl_down(mySum, offset);
-            }
-        }
-#else
-        if (tid < 32) {
-            warpReduce(sdata, tid);
-            mySum = sdata[0];
-        }
-#endif
-        if (tid == 0) g_odata[blockIdx.x] = mySum;
-    }
-    
-    
-    
-    
-// main function
-    void pocs_tv(const float* img,float* dst,float alpha,const long* image_size, int maxIter){
-        
-<<<<<<< HEAD
-        // Init cuda memory
-        // BEFORE DOING ANYTHING: Use the proper CUDA enabled GPU: Tesla K40c or Gforce GT 740M
-//         int deviceCount = 0;
-//         cudaGetDeviceCount(&deviceCount);
-//         if (deviceCount == 0)
-//         {
-//             mexErrMsgIdAndTxt("cudaGetDeviceCount","No CUDA enabled NVIDIA GPUs found");
-//         }
-//         bool found=false;
-//         for (int dev = 0; dev < deviceCount; ++dev)
-//         {
-//             cudaDeviceProp deviceProp;
-//             cudaGetDeviceProperties(&deviceProp, dev);
-//             
-//             if (strcmp(deviceProp.name, "Tesla K40c") == 0 || strcmp(deviceProp.name, "GeForce GT 740M") == 0){
-//                 cudaSetDevice(dev);
-//                 found=true;
-//                 break;
-//             }
-//         }
-//         if (!found)
-//             mexErrMsgIdAndTxt("cudaDevice","No Supported GPU found");
-//         
-=======
->>>>>>> 99296649
-        
-        
-        size_t total_pixels = image_size[0] * image_size[1]  * image_size[2] ;
-        size_t mem_size = sizeof(float) * total_pixels;
-        
-        float *d_image, *d_dimgTV,*d_norm2aux,*d_norm2;
-        // memory for image
-        cudaMalloc(&d_image, mem_size);
-        cudaMemcpy(d_image, img, mem_size, cudaMemcpyHostToDevice);
-        cudaCheckErrors("Memory Malloc and Memset: SRC");
-        // memory for df
-        cudaMalloc(&d_dimgTV, mem_size);
-        cudaCheckErrors("Memory Malloc and Memset: TV");
-        
-        cudaMalloc(&d_norm2, mem_size);
-        cudaCheckErrors("Memory Malloc and Memset: TV");
-        
-        
-        
-        
-        
-        // For the gradient
-        dim3 blockGrad(10, 10, 10);
-        dim3 gridGrad((image_size[0]+blockGrad.x-1)/blockGrad.x, (image_size[1]+blockGrad.y-1)/blockGrad.y, (image_size[2]+blockGrad.z-1)/blockGrad.z);
-        
-        // For the reduction
-        float sumnorm2;
-        
-        // memory for L2norm auxiliar
-        cudaMalloc(&d_norm2aux, sizeof(float)*(total_pixels + MAXTHREADS - 1) / MAXTHREADS);
-        cudaCheckErrors("Memory Malloc and Memset: NORMAux");
-        
-        for(int i=0;i<maxIter;i++){
-            
-            
-            // Compute the gradient of the TV norm
-            gradientTV<<<gridGrad, blockGrad>>>(d_image,d_dimgTV,image_size[2], image_size[1],image_size[0]);
-            cudaCheckErrors("Gradient");
-//             cudaMemcpy(dst, d_dimgTV, mem_size, cudaMemcpyDeviceToHost);
-            
-            
-            cudaMemcpy(d_norm2, d_dimgTV, mem_size, cudaMemcpyDeviceToDevice);
-            
-            // Compute the L2 norm of the gradietn. For that, reduction is used.
-            //REDUCE
-            size_t dimblockRed = MAXTHREADS;
-            size_t dimgridRed = (total_pixels + MAXTHREADS - 1) / MAXTHREADS;
-            reduceNorm2 << <dimgridRed, dimblockRed, MAXTHREADS*sizeof(float) >> >(d_norm2, d_norm2aux, total_pixels);
-            cudaCheckErrors("reduce1");
-            if (dimgridRed > 1) {
-                reduceSum << <1, dimblockRed, MAXTHREADS*sizeof(float) >> >(d_norm2aux, d_norm2, dimgridRed);
-                cudaCheckErrors("reduce2");
-                cudaMemcpy(&sumnorm2, d_norm2, sizeof(float), cudaMemcpyDeviceToHost);
-                cudaCheckErrors("cudaMemcpy");
-                
-            }
-            else {
-                cudaMemcpy(&sumnorm2, d_norm2aux, sizeof(float), cudaMemcpyDeviceToHost);
-                cudaCheckErrors("cudaMemcpy");
-            }
-            //mexPrintf("%f ",sqrt(sumnorm2));
-            //NOMRALIZE
-            //in a Tesla, maximum blocks =15 SM * 4 blocks/SM
-            divideArrayScalar  <<<60,MAXTHREADS>>>(d_dimgTV,sqrt(sumnorm2),total_pixels);
-            //MULTIPLY HYPERPARAMETER
-            multiplyArrayScalar<<<60,MAXTHREADS>>>(d_dimgTV,alpha,   total_pixels);
-            //SUBSTRACT GRADIENT
-            substractArrays    <<<60,MAXTHREADS>>>(d_image,d_dimgTV, total_pixels);
-            sumnorm2=0;
-        }
-        
-        cudaCheckErrors("TV minimization");
-        
-        cudaMemcpy(dst, d_image, mem_size, cudaMemcpyDeviceToHost);
-        cudaCheckErrors("Copy result back");
-        
-        cudaFree(d_image);
-        cudaFree(d_norm2aux);
-        cudaFree(d_dimgTV);
-        cudaFree(d_norm2);
-
-        cudaCheckErrors("Memory free");
-        
-    }
-    
+#define MAXTHREADS 1024
+
+#include "POCS_TV.hpp"
+
+
+
+
+#define cudaCheckErrors(msg) \
+do { \
+        cudaError_t __err = cudaGetLastError(); \
+        if (__err != cudaSuccess) { \
+                mexPrintf("ERROR in: %s \n",msg);\
+                mexErrMsgIdAndTxt("err",cudaGetErrorString(__err));\
+        } \
+} while (0)
+    
+// CUDA kernels
+//https://stackoverflow.com/questions/21332040/simple-cuda-kernel-optimization/21340927#21340927
+    __global__ void divideArrayScalar(float* vec,float scalar,const size_t n)
+    {
+        unsigned int i = (blockIdx.x * blockDim.x) + threadIdx.x;
+        for(; i<n; i+=gridDim.x*blockDim.x) {
+            vec[i]/=scalar;
+        }
+    }
+    __global__ void multiplyArrayScalar(float* vec,float scalar,const size_t n)
+    {
+        unsigned int i = (blockIdx.x * blockDim.x) + threadIdx.x;
+        for(; i<n; i+=gridDim.x*blockDim.x) {
+            vec[i]*=scalar;
+        }
+    }
+    __global__ void substractArrays(float* vec,float* vec2,const size_t n)
+    {
+        unsigned int i = (blockIdx.x * blockDim.x) + threadIdx.x;
+        for(; i<n; i+=gridDim.x*blockDim.x) {
+            vec[i]-=vec2[i];
+        }
+    }
+    
+    __device__ __inline__
+            void gradient(const float* u, float* grad,
+            long z, long y, long x,
+            long depth, long rows, long cols)
+    {
+        long size2d = rows*cols;
+        long idx = z * size2d + y * cols + x;
+        
+        float uidx = u[idx];
+        
+        if ( z - 1 >= 0 && z<depth) {
+            grad[0] = (uidx-u[(z-1)*size2d + y*cols + x]) ;
+        }
+        
+        if ( y - 1 >= 0 && y<rows){
+            grad[1] = (uidx-u[z*size2d + (y-1)*cols + x]) ;
+        }
+        
+        if ( x - 1 >= 0 && x<cols) {
+            grad[2] = (uidx-u[z*size2d + y*cols + (x-1)]);
+        }
+    }
+    
+    __global__ void gradientTV(const float* f, float* dftv,
+            long depth, long rows, long cols){
+        long x = threadIdx.x + blockIdx.x * blockDim.x;
+        long y = threadIdx.y + blockIdx.y * blockDim.y;
+        long z = threadIdx.z + blockIdx.z * blockDim.z;
+        long idx = z * rows * cols + y * cols + x;
+        if ( x >= cols || y >= rows || z >= depth )
+            return;
+        
+        float df[3] ={0,0,0};
+        float dfi[3]={0,0,0}; // dfi== \partial f_{i+1,j,k}
+        float dfj[3]={0,0,0};
+        float dfk[3]={0,0,0};
+        gradient(f,df  ,z  ,y  ,x  , depth,rows,cols);
+        gradient(f,dfi ,z  ,y  ,x+1, depth,rows,cols);
+        gradient(f,dfj ,z  ,y+1,x  , depth,rows,cols);
+        gradient(f,dfk ,z+1,y  ,x  , depth,rows,cols);
+        float eps=0.00000001; //% avoid division by zero
+        dftv[idx]=(df[0]+df[1]+df[2])/(sqrt(df[0] *df[0] +df[1] *df[1] +df[2] *df[2])+eps)
+        -dfi[2]/(sqrt(dfi[0]*dfi[0]+dfi[1]*dfi[1]+dfi[2]*dfi[2]) +eps)     // I wish I coudl precompute this, but if I do then Id need to recompute the gradient.
+        -dfj[1]/(sqrt(dfj[0]*dfj[0]+dfj[1]*dfj[1]+dfj[2]*dfj[2]) +eps)
+        -dfk[0]/(sqrt(dfk[0]*dfk[0]+dfk[1]*dfk[1]+dfk[2]*dfk[2]) +eps);
+        
+    }
+    
+    __device__ void warpReduce(volatile float *sdata, size_t tid) {
+        sdata[tid] += sdata[tid + 32];
+        sdata[tid] += sdata[tid + 16];
+        sdata[tid] += sdata[tid + 8];
+        sdata[tid] += sdata[tid + 4];
+        sdata[tid] += sdata[tid + 2];
+        sdata[tid] += sdata[tid + 1];
+    }
+    
+    __global__ void  reduceNorm2(float *g_idata, float *g_odata, size_t n){
+        extern __shared__ volatile float sdata[];
+        //http://stackoverflow.com/a/35133396/1485872
+        size_t tid = threadIdx.x;
+        size_t i = blockIdx.x*blockDim.x + tid;
+        size_t gridSize = blockDim.x*gridDim.x;
+        float mySum = 0;
+        float value=0;
+        while (i < n) {
+            value=g_idata[i]; //avoid reading twice
+            mySum += value*value;
+            i += gridSize;
+        }
+        sdata[tid] = mySum;
+        __syncthreads();
+        
+        if (tid < 512)
+            sdata[tid] += sdata[tid + 512];
+        __syncthreads();
+        if (tid < 256)
+            sdata[tid] += sdata[tid + 256];
+        __syncthreads();
+        
+        if (tid < 128)
+            sdata[tid] += sdata[tid + 128];
+        __syncthreads();
+        
+        if (tid <  64)
+            sdata[tid] += sdata[tid + 64];
+        __syncthreads();
+        
+        
+#if (__CUDA_ARCH__ >= 300)
+        if ( tid < 32 )
+        {
+            mySum = sdata[tid] + sdata[tid + 32];
+            for (int offset = warpSize/2; offset > 0; offset /= 2) {
+                mySum += __shfl_down(mySum, offset);
+            }
+        }
+#else
+        if (tid < 32) {
+            warpReduce(sdata, tid);
+            mySum = sdata[0];
+        }
+#endif
+        if (tid == 0) g_odata[blockIdx.x] = mySum;
+    }
+    __global__ void  reduceSum(float *g_idata, float *g_odata, size_t n){
+        extern __shared__ volatile float sdata[];
+        //http://stackoverflow.com/a/35133396/1485872
+        size_t tid = threadIdx.x;
+        size_t i = blockIdx.x*blockDim.x + tid;
+        size_t gridSize = blockDim.x*gridDim.x;
+        float mySum = 0;
+        float value=0;
+        while (i < n) {
+            mySum += g_idata[i];
+            i += gridSize;
+        }
+        sdata[tid] = mySum;
+        __syncthreads();
+        
+        if (tid < 512)
+            sdata[tid] += sdata[tid + 512];
+        __syncthreads();
+        if (tid < 256)
+            sdata[tid] += sdata[tid + 256];
+        __syncthreads();
+        
+        if (tid < 128)
+            sdata[tid] += sdata[tid + 128];
+        __syncthreads();
+        
+        if (tid <  64)
+            sdata[tid] += sdata[tid + 64];
+        __syncthreads();
+        
+        
+#if (__CUDA_ARCH__ >= 300)
+        if ( tid < 32 )
+        {
+            mySum = sdata[tid] + sdata[tid + 32];
+            for (int offset = warpSize/2; offset > 0; offset /= 2) {
+                mySum += __shfl_down(mySum, offset);
+            }
+        }
+#else
+        if (tid < 32) {
+            warpReduce(sdata, tid);
+            mySum = sdata[0];
+        }
+#endif
+        if (tid == 0) g_odata[blockIdx.x] = mySum;
+    }
+    
+    
+    
+    
+// main function
+    void pocs_tv(const float* img,float* dst,float alpha,const long* image_size, int maxIter){
+        
+    
+        size_t total_pixels = image_size[0] * image_size[1]  * image_size[2] ;
+        size_t mem_size = sizeof(float) * total_pixels;
+        
+        float *d_image, *d_dimgTV,*d_norm2aux,*d_norm2;
+        // memory for image
+        cudaMalloc(&d_image, mem_size);
+        cudaMemcpy(d_image, img, mem_size, cudaMemcpyHostToDevice);
+        cudaCheckErrors("Memory Malloc and Memset: SRC");
+        // memory for df
+        cudaMalloc(&d_dimgTV, mem_size);
+        cudaCheckErrors("Memory Malloc and Memset: TV");
+        
+        cudaMalloc(&d_norm2, mem_size);
+        cudaCheckErrors("Memory Malloc and Memset: TV");
+        
+        
+        
+        
+        
+        // For the gradient
+        dim3 blockGrad(10, 10, 10);
+        dim3 gridGrad((image_size[0]+blockGrad.x-1)/blockGrad.x, (image_size[1]+blockGrad.y-1)/blockGrad.y, (image_size[2]+blockGrad.z-1)/blockGrad.z);
+        
+        // For the reduction
+        float sumnorm2;
+        
+        // memory for L2norm auxiliar
+        cudaMalloc(&d_norm2aux, sizeof(float)*(total_pixels + MAXTHREADS - 1) / MAXTHREADS);
+        cudaCheckErrors("Memory Malloc and Memset: NORMAux");
+        
+        for(int i=0;i<maxIter;i++){
+            
+            
+            // Compute the gradient of the TV norm
+            gradientTV<<<gridGrad, blockGrad>>>(d_image,d_dimgTV,image_size[2], image_size[1],image_size[0]);
+            cudaCheckErrors("Gradient");
+//             cudaMemcpy(dst, d_dimgTV, mem_size, cudaMemcpyDeviceToHost);
+            
+            
+            cudaMemcpy(d_norm2, d_dimgTV, mem_size, cudaMemcpyDeviceToDevice);
+            
+            // Compute the L2 norm of the gradietn. For that, reduction is used.
+            //REDUCE
+            size_t dimblockRed = MAXTHREADS;
+            size_t dimgridRed = (total_pixels + MAXTHREADS - 1) / MAXTHREADS;
+            reduceNorm2 << <dimgridRed, dimblockRed, MAXTHREADS*sizeof(float) >> >(d_norm2, d_norm2aux, total_pixels);
+            cudaCheckErrors("reduce1");
+            if (dimgridRed > 1) {
+                reduceSum << <1, dimblockRed, MAXTHREADS*sizeof(float) >> >(d_norm2aux, d_norm2, dimgridRed);
+                cudaCheckErrors("reduce2");
+                cudaMemcpy(&sumnorm2, d_norm2, sizeof(float), cudaMemcpyDeviceToHost);
+                cudaCheckErrors("cudaMemcpy");
+                
+            }
+            else {
+                cudaMemcpy(&sumnorm2, d_norm2aux, sizeof(float), cudaMemcpyDeviceToHost);
+                cudaCheckErrors("cudaMemcpy");
+            }
+            //mexPrintf("%f ",sqrt(sumnorm2));
+            //NOMRALIZE
+            //in a Tesla, maximum blocks =15 SM * 4 blocks/SM
+            divideArrayScalar  <<<60,MAXTHREADS>>>(d_dimgTV,sqrt(sumnorm2),total_pixels);
+            //MULTIPLY HYPERPARAMETER
+            multiplyArrayScalar<<<60,MAXTHREADS>>>(d_dimgTV,alpha,   total_pixels);
+            //SUBSTRACT GRADIENT
+            substractArrays    <<<60,MAXTHREADS>>>(d_image,d_dimgTV, total_pixels);
+            sumnorm2=0;
+        }
+        
+        cudaCheckErrors("TV minimization");
+        
+        cudaMemcpy(dst, d_image, mem_size, cudaMemcpyDeviceToHost);
+        cudaCheckErrors("Copy result back");
+        
+        cudaFree(d_image);
+        cudaFree(d_norm2aux);
+        cudaFree(d_dimgTV);
+        cudaFree(d_norm2);
+
+        cudaCheckErrors("Memory free");
+        
+    }
+    