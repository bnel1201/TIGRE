--- conflicted
+++ resolved
@@ -1,916 +1,832 @@
-/*-------------------------------------------------------------------------
- *
- * CUDA functions for texture-memory interpolation based projection
- *
- * This file has the necesary fucntiosn to perform X-ray CBCT projection
- * operation given a geaometry, angles and image. It uses the 3D texture
- * memory linear interpolation to uniformily sample a path to integrate the
- * X-rays.
- *
- * CODE by       Ander Biguri
- *               Sepideh Hatamikia (arbitrary rotation)
- * ---------------------------------------------------------------------------
- * ---------------------------------------------------------------------------
- * Copyright (c) 2015, University of Bath and CERN- European Organization for
- * Nuclear Research
- * All rights reserved.
- *
- * Redistribution and use in source and binary forms, with or without
- * modification, are permitted provided that the following conditions are met:
- *
- * 1. Redistributions of source code must retain the above copyright notice,
- * this list of conditions and the following disclaimer.
- *
- * 2. Redistributions in binary form must reproduce the above copyright notice,
- * this list of conditions and the following disclaimer in the documentation
- * and/or other materials provided with the distribution.
- *
- * 3. Neither the name of the copyright holder nor the names of its contributors
- * may be used to endorse or promote products derived from this software without
- * specific prior written permission.
- *
- * THIS SOFTWARE IS PROVIDED BY THE COPYRIGHT HOLDERS AND CONTRIBUTORS "AS IS"
- * AND ANY EXPRESS OR IMPLIED WARRANTIES, INCLUDING, BUT NOT LIMITED TO, THE
- * IMPLIED WARRANTIES OF MERCHANTABILITY AND FITNESS FOR A PARTICULAR PURPOSE
- * ARE DISCLAIMED. IN NO EVENT SHALL THE COPYRIGHT HOLDER OR CONTRIBUTORS BE
- * LIABLE FOR ANY DIRECT, INDIRECT, INCIDENTAL, SPECIAL, EXEMPLARY, OR
- * CONSEQUENTIAL DAMAGES (INCLUDING, BUT NOT LIMITED TO, PROCUREMENT OF
- * SUBSTITUTE GOODS OR SERVICES; LOSS OF USE, DATA, OR PROFITS; OR BUSINESS
- * INTERRUPTION) HOWEVER CAUSED AND ON ANY THEORY OF LIABILITY, WHETHER IN
- * CONTRACT, STRICT LIABILITY, OR TORT (INCLUDING NEGLIGENCE OR OTHERWISE)
- * ARISING IN ANY WAY OUT OF THE USE OF THIS SOFTWARE, EVEN IF ADVISED OF THE
- * POSSIBILITY OF SUCH DAMAGE.
- * ---------------------------------------------------------------------------
- *
- * Contact: tigre.toolbox@gmail.com
- * Codes  : https://github.com/CERN/TIGRE
- * ---------------------------------------------------------------------------
- */
-
-
-
-
-
-
-#include <algorithm>
-#include <cuda_runtime_api.h>
-#include <cuda.h>
-#include "ray_interpolated_projection.hpp"
-<<<<<<< HEAD
-#include <stdio.h>
-=======
-#include "errors.hpp"
->>>>>>> 7151117c
-#include <math.h>
-#include <stdio.h>
-
-inline int cudaCheckErrors(const char * msg)
-{
-   cudaError_t __err = cudaGetLastError();
-   if (__err != cudaSuccess)
-   {
-<<<<<<< HEAD
-      printf("CUDA:ray_interpolated:%s:%s\n",msg, cudaGetErrorString(__err));
-=======
-      printf("ray_interpolated_projection:%s:%s\n",msg, cudaGetErrorString(__err));
->>>>>>> 7151117c
-      cudaDeviceReset();
-      return 1;
-   }
-   return 0;
-}
-    
-    
-// Declare the texture reference.
-<<<<<<< HEAD
-    texture<float, cudaTextureType3D , cudaReadModeElementType> tex;
-
-#define MAXTREADS 1024
-/*GEOMETRY DEFINITION
- *
- *                Detector plane, behind
- *            |-----------------------------|
- *            |                             |
- *            |                             |
- *            |                             |
- *            |                             |
- *            |      +--------+             |
- *            |     /        /|             |
- *   A Z      |    /        / |*D           |
- *   |        |   +--------+  |             |
- *   |        |   |        |  |             |
- *   |        |   |     *O |  +             |
- *    --->y   |   |        | /              |
- *  /         |   |        |/               |
- * V X        |   +--------+                |
- *            |-----------------------------|
- *
- *           *S
- *
- *
- *
- *
- *
- **/
-
-=======
-    
-#define MAXTREADS 1024
-#define PROJ_PER_BLOCK 9
-#define PIXEL_SIZE_BLOCK 9
-    /*GEOMETRY DEFINITION
-     *
-     *                Detector plane, behind
-     *            |-----------------------------|
-     *            |                             |
-     *            |                             |
-     *            |                             |
-     *            |                             |
-     *            |      +--------+             |
-     *            |     /        /|             |
-     *   A Z      |    /        / |*D           |
-     *   |        |   +--------+  |             |
-     *   |        |   |        |  |             |
-     *   |        |   |     *O |  +             |
-     *    --->y   |   |        | /              |
-     *  /         |   |        |/               |
-     * V X        |   +--------+                |
-     *            |-----------------------------|
-     *
-     *           *S
-     *
-     *
-     *
-     *
-     *
-     **/
-    void CreateTextureInterp(int num_devices,const float* imagedata,Geometry geo,cudaArray** d_cuArrTex, cudaTextureObject_t *texImage,bool allocate);
-__constant__ Point3D projParamsArrayDev[4*PROJ_PER_BLOCK];  // Dev means it is on device
-__constant__ float projFloatsArrayDev[2*PROJ_PER_BLOCK];  // Dev means it is on device
-
-
-__global__ void vecAddInPlaceInterp(float *a, float *b, unsigned long  n)
-{
-    int idx = blockIdx.x*blockDim.x+threadIdx.x;
-    // Make sure we do not go out of bounds
-    if (idx < n)
-        a[idx] = a[idx] + b[idx];
-}
-
-
->>>>>>> 7151117c
-template<bool sphericalrotation>
-        __global__ void kernelPixelDetector( Geometry geo,
-        float* detector,
-        Point3D source ,
-        Point3D deltaU,
-        Point3D deltaV,
-        Point3D uvOrigin,
-        float DSO,
-        float cropdist_init){
-    
-    unsigned long  y = blockIdx.y * blockDim.y + threadIdx.y;
-    unsigned long  x = blockIdx.x * blockDim.x + threadIdx.x;
-    unsigned long  idx =  x  * geo.nDetecV + y;
-    
-<<<<<<< HEAD
-    if ((x>= geo.nDetecU) | (y>= geo.nDetecV))
-=======
-    size_t idx =  (size_t)(x  * geo.nDetecV + y)+ (size_t)projNumber*geo.nDetecV *geo.nDetecU ;
-    int indAlpha = currProjSetNumber*PROJ_PER_BLOCK+projNumber;  // This is the ABSOLUTE projection number in the projection array
-    
-    if(indAlpha>=totalNoOfProjections)
->>>>>>> 7151117c
-        return;
-    
-    
-<<<<<<< HEAD
-=======
-    float DSO = projFloatsArrayDev[2*projNumber+0];
-    float cropdist_init = projFloatsArrayDev[2*projNumber+1];
-    
->>>>>>> 7151117c
-    
-    
-    /////// Get coordinates XYZ of pixel UV
-    int pixelV = geo.nDetecV-y-1;
-    int pixelU = x;
-    
-    
-    
-    float vectX,vectY,vectZ;
-    Point3D P;
-    P.x=(uvOrigin.x+pixelU*deltaU.x+pixelV*deltaV.x);
-    P.y=(uvOrigin.y+pixelU*deltaU.y+pixelV*deltaV.y);
-    P.z=(uvOrigin.z+pixelU*deltaU.z+pixelV*deltaV.z);
-    
-    // Length is the ray length in normalized space
-    float length=sqrt((source.x-P.x)*(source.x-P.x)+(source.y-P.y)*(source.y-P.y)+(source.z-P.z)*(source.z-P.z));
-    //now legth is an integer of Nsamples that are required on this line
-    length=ceil(length/geo.accuracy);//Divide the directional vector by an integer
-    vectX=(P.x -source.x)/(length);
-    vectY=(P.y -source.y)/(length);
-    vectZ=(P.z -source.z)/(length);
-    
-    
-//     //Integrate over the line
-    float tx,ty,tz;
-    float sum=0;
-    float i;
-    
-    
-    
-//  Because I have no idea how to efficiently cutoff the legth path in 3D, a very upper limit is computed (see maxdistanceCuboid)
-//  for the 3D case. However it would be bad to lose performance in the 3D case
-//  TODO: can ge really improve this?
-    if (sphericalrotation){
-        if ((2*DSO/min(min(geo.dVoxelX,geo.dVoxelY),geo.dVoxelZ)+cropdist_init)/geo.accuracy  <   length)
-            length=ceil((2*DSO/min(min(geo.dVoxelX,geo.dVoxelY),geo.dVoxelZ)+cropdist_init)/geo.accuracy);
-    }
-    else{
-        if ((2*DSO/min(geo.dVoxelX,geo.dVoxelY)+cropdist_init)/geo.accuracy  <   length)
-            length=ceil((2*DSO/min(geo.dVoxelX,geo.dVoxelY)+cropdist_init)/geo.accuracy);
-    }
-<<<<<<< HEAD
-
-=======
-    
-    
->>>>>>> 7151117c
-    //Length is not actually a length, but the amount of memreads with given accuracy ("samples per voxel")
-    for (i=floor(cropdist_init/geo.accuracy); i<=length; i=i+1){
-        tx=vectX*i+source.x;
-        ty=vectY*i+source.y;
-        tz=vectZ*i+source.z;
-        
-        sum += tex3D(tex, tx+0.5, ty+0.5, tz+0.5); // this line is 94% of time.
-    }
-<<<<<<< HEAD
-    float deltalength=sqrt((vectX*geo.dVoxelX)*(vectX*geo.dVoxelX)+
-            (vectY*geo.dVoxelY)*(vectY*geo.dVoxelY)+(vectZ*geo.dVoxelZ)*(vectZ*geo.dVoxelZ) );
-=======
-    
-    float deltalength=sqrtf((vectX*geo.dVoxelX)*(vectX*geo.dVoxelX)+
-            (vectY*geo.dVoxelY)*(vectY*geo.dVoxelY)+
-            (vectZ*geo.dVoxelZ)*(vectZ*geo.dVoxelZ) );
-    
->>>>>>> 7151117c
-    detector[idx]=sum*deltalength;
-}
-
-
-
-// legnth(angles)=3 x nagnles, as we have roll, pitch, yaw.
-int interpolation_projection(float const * const img, Geometry geo, float** result,float const * const angles,int nangles){
-    
-    
-<<<<<<< HEAD
-    // copy data to CUDA memory
-    cudaArray *d_imagedata = 0;
-=======
-    // Prepare for MultiGPU
-    int deviceCount = 0;
-    cudaGetDeviceCount(&deviceCount);
-    if(cudaCheckErrors("Device query fail")){return 1;}
-    if (deviceCount == 0) {
-        return ERR_NO_CAPABLE_DEVICES;
-        }
-    //
-    // CODE assumes
-    // 1.-All available devices are usable by this code
-    // 2.-All available devices are equal, they are the same machine (warning trhown)
-    int dev;
-    char * devicenames;
-    cudaDeviceProp deviceProp;
-    
-    for (dev = 0; dev < deviceCount; dev++) {
-        cudaSetDevice(dev);
-        cudaGetDeviceProperties(&deviceProp, dev);
-        if (dev>0){
-            if (strcmp(devicenames,deviceProp.name)!=0){
-                printf("Ax:GPUselect","Detected one (or more) different GPUs.\n This code is not smart enough to separate the memory GPU wise if they have different computational times or memory limits.\n First GPU parameters used. If the code errors you might need to change the way GPU selection is performed. \n Siddon_projection.cu line 275.");
-                break;
-            }
-        }
-        devicenames=deviceProp.name;
-    }
->>>>>>> 7151117c
-    
-    const cudaExtent extent = make_cudaExtent(geo.nVoxelX, geo.nVoxelY, geo.nVoxelZ);
-    cudaChannelFormatDesc channelDesc = cudaCreateChannelDesc<float>();
-    cudaMalloc3DArray(&d_imagedata, &channelDesc, extent);
-    if(cudaCheckErrors("cudaMalloc3D error 3D tex")){return 1;}
-    
-    cudaMemcpy3DParms copyParams = { 0 };
-    copyParams.srcPtr = make_cudaPitchedPtr((void*)img, extent.width*sizeof(float), extent.width, extent.height);
-    copyParams.dstArray = d_imagedata;
-    copyParams.extent = extent;
-    copyParams.kind = cudaMemcpyHostToDevice;
-    cudaMemcpy3D(&copyParams);
-    
-    if(cudaCheckErrors("cudaMemcpy3D fail")){return 1;}
-    
-<<<<<<< HEAD
-    // Configure texture options
-    tex.normalized = false;
-    if (geo.accuracy>1){
-        tex.filterMode = cudaFilterModePoint;
-        geo.accuracy=1;
-=======
-    
-    if (mem_image+2*PROJ_PER_BLOCK*mem_proj<mem_GPU_global){// yes it does
-        fits_in_memory=true;
-        geoArray=(Geometry*)malloc(sizeof(Geometry));
-        geoArray[0]=geo;
-    }
-    else{// Nope nope.
-        fits_in_memory=false; // Oh dear.
-        // approx free memory we have. We already have left some extra 10% free for internal stuff
-        // we need a second projection memory to combine multi-GPU stuff.
-        size_t mem_free=mem_GPU_global-4*PROJ_PER_BLOCK*mem_proj;
-        
-        
-        splits=mem_image/mem_free+1;// Ceil of the truncation
-        geoArray=(Geometry*)malloc(splits*sizeof(Geometry));
-        splitImageInterp(splits,geo,geoArray,nangles);
->>>>>>> 7151117c
-    }
-    else
-        tex.filterMode = cudaFilterModeLinear;
-    
-<<<<<<< HEAD
-    tex.addressMode[0] = cudaAddressModeBorder;
-    tex.addressMode[1] = cudaAddressModeBorder;
-    tex.addressMode[2] = cudaAddressModeBorder;
-    
-    cudaBindTextureToArray(tex, d_imagedata, channelDesc);
-=======
-    // Allocate auiliary memory for projections on the GPU to accumulate partial resutsl
-    float ** dProjection_accum;
-    size_t num_bytes_proj = PROJ_PER_BLOCK*geo.nDetecU*geo.nDetecV * sizeof(float);
-    if (!fits_in_memory){
-        dProjection_accum=(float**)malloc(2*deviceCount*sizeof(float*));
-        for (dev = 0; dev < deviceCount; dev++) {
-            cudaSetDevice(dev);
-            for (int i = 0; i < 2; ++i){
-                cudaMalloc((void**)&dProjection_accum[dev*2+i], num_bytes_proj);
-                cudaMemset(dProjection_accum[dev*2+i],0,num_bytes_proj);
-                if(cudaCheckErrors("cudaMallocauxiliarty projections fail")){return 1;}
-            }
-        }
-    }
-    
-    // This is happening regarthless if the image fits on memory
-    float** dProjection=(float**)malloc(2*deviceCount*sizeof(float*));
-    for (dev = 0; dev < deviceCount; dev++){
-        cudaSetDevice(dev);
-        
-        for (int i = 0; i < 2; ++i){
-            cudaMalloc((void**)&dProjection[dev*2+i],   num_bytes_proj);
-            cudaMemset(dProjection[dev*2+i]  ,0,num_bytes_proj);
-            if(cudaCheckErrors("cudaMalloc projections fail")){return 1;}
-        }
-    }
->>>>>>> 7151117c
-    
-    if(cudaCheckErrors("3D texture memory bind fail")){return 1;}
-    
-    
-    //Done! Image put into texture memory.
-    
-    
-    size_t num_bytes = geo.nDetecU*geo.nDetecV * sizeof(float);
-    float* dProjection;
-    cudaMalloc((void**)&dProjection, num_bytes);
-    cudaMemset(dProjection,0,num_bytes);
-    if(cudaCheckErrors("cudaMalloc fail")){return 1;}
-    
-    
-//     If we are going to time
-    bool timekernel=false;
-    cudaEvent_t start, stop;
-    float elapsedTime;
-    
-    
-<<<<<<< HEAD
-    
-    int divU,divV;
-    divU=8;
-    divV=8;
-    dim3 grid((geo.nDetecU+divU-1)/divU,(geo.nDetecV+divV-1)/divV,1);
-    dim3 block(divU,divV,1);
-    
-    Point3D source, deltaU, deltaV, uvOrigin;
-    float cropdist_init;
-    for (unsigned int i=0;i<nangles;i++){
-        
-        geo.alpha=angles[i*3];
-        geo.theta=angles[i*3+1];
-        geo.psi  =angles[i*3+2];
-        //precomute distances for faster execution
-        
-        //Precompute per angle constant stuff for speed
-        computeDeltas(geo,i, &uvOrigin, &deltaU, &deltaV, &source);
-        
-        cropdist_init=maxdistanceCuboid(geo,i); // TODO: this needs reworking for 3D
-        if (timekernel){
-            cudaEventCreate(&start);
-            cudaEventRecord(start,0);
-        }
-        
-//      This is for acceleration purposes. We can optimize more if we know the rotation is around the Z axis
-//      TODO: we could do this around X and Y axis too, but we would need to compute the new axis of rotation (not possible to know from jsut the angles)
-        if (geo.theta==0.0f & geo.psi==0.0f){
-            kernelPixelDetector<false><<<grid,block>>>(geo,dProjection, source, deltaU, deltaV, uvOrigin,geo.DSO[i],floor(cropdist_init));
-        }
-        else
-            kernelPixelDetector<true><<<grid,block>>>(geo,dProjection, source, deltaU, deltaV, uvOrigin,geo.DSO[i],floor(cropdist_init));
-        
-        if(cudaCheckErrors("Kernel fail")){return 1;}
-
-        if (timekernel){
-            cudaEventCreate(&stop);
-            cudaEventRecord(stop,0);
-            cudaEventSynchronize(stop);
-            cudaEventElapsedTime(&elapsedTime, start,stop);
-            printf("%f\n" ,elapsedTime);
-=======
-    Point3D* projParamsArrayHost;
-    cudaMallocHost((void**)&projParamsArrayHost,4*PROJ_PER_BLOCK*sizeof(Point3D));
-    float* projFloatsArrayHost;
-    cudaMallocHost((void**)&projFloatsArrayHost,2*PROJ_PER_BLOCK*sizeof(float));
-    
-    
-    // Create Streams for overlapping memcopy and compute
-    int nStream_device=2;
-    int nStreams=deviceCount*nStream_device;
-    cudaStream_t* stream=(cudaStream_t*)malloc(nStreams*sizeof(cudaStream_t));
-    
-    for (dev = 0; dev < deviceCount; dev++){
-        cudaSetDevice(dev);
-        for (int i = 0; i < nStream_device; ++i){
-            cudaStreamCreate(&stream[i+dev*nStream_device]);
-            
-        }
-    }
-    if(cudaCheckErrors("Stream creation fail")){return 1;}
-    int nangles_device=(nangles+deviceCount-1)/deviceCount;
-    int nangles_last_device=(nangles-(deviceCount-1)*nangles_device);
-    unsigned int noOfKernelCalls = (nangles_device+PROJ_PER_BLOCK-1)/PROJ_PER_BLOCK;  // We'll take care of bounds checking inside the loop if nalpha is not divisible by PROJ_PER_BLOCK
-    unsigned int last_device_blocks= (nangles_last_device+PROJ_PER_BLOCK-1)/PROJ_PER_BLOCK; // we will use this in the memory management.
-    int projection_this_block;
-
-    
-    cudaTextureObject_t *texImg = new cudaTextureObject_t[deviceCount];
-    cudaArray **d_cuArrTex = new cudaArray*[deviceCount];
-    for (unsigned int sp=0;sp<splits;sp++){
-        
-        // Create texture objects for all GPUs
-        
-        
-        size_t linear_idx_start;
-        //First one shoudl always be  the same size as all the rest but the last
-        linear_idx_start= (size_t)sp*(size_t)geoArray[0].nVoxelX*(size_t)geoArray[0].nVoxelY*(size_t)geoArray[0].nVoxelZ;
-        CreateTextureInterp(deviceCount,&img[linear_idx_start],geoArray[sp],d_cuArrTex,texImg,!sp);
-        if(cudaCheckErrors("Texture object creation fail")){return 1;}
-        
-        
-        int divU,divV;
-        divU=PIXEL_SIZE_BLOCK;
-        divV=PIXEL_SIZE_BLOCK;
-        dim3 grid((geoArray[sp].nDetecU+divU-1)/divU,(geoArray[0].nDetecV+divV-1)/divV,1);
-        dim3 block(divU,divV,PROJ_PER_BLOCK);
-        
-        unsigned int proj_global;
-        unsigned int i;
-        float maxdist;
-        // Now that we have prepared the image (piece of image) and parameters for kernels
-        // we project for all angles.
-        for ( i=0; i<noOfKernelCalls; i++){
-            for (dev=0;dev<deviceCount;dev++){
-                float is_spherical=0;
-                cudaSetDevice(dev);
-                
-                for(unsigned int j=0; j<PROJ_PER_BLOCK; j++){
-                    proj_global=(i*PROJ_PER_BLOCK+j)+dev*nangles_device;
-                    if (proj_global>=nangles)
-                        break;
-                     if ((i*PROJ_PER_BLOCK+j)>=nangles_device)
-                        break;
-                    geo.alpha=angles[proj_global*3];
-                    geo.theta=angles[proj_global*3+1];
-                    geo.psi  =angles[proj_global*3+2];
-                    
-                    is_spherical+=abs(geo.theta)+abs(geo.psi);
-                    
-                    //precomute distances for faster execution
-                    maxdist=maxdistanceCuboid(geo,proj_global);
-                    //Precompute per angle constant stuff for speed
-                    computeDeltas(geo, proj_global, &uvOrigin, &deltaU, &deltaV, &source);
-                    //Ray tracing!
-                    projParamsArrayHost[4*j]=uvOrigin;		// 6*j because we have 6 Point3D values per projection
-                    projParamsArrayHost[4*j+1]=deltaU;
-                    projParamsArrayHost[4*j+2]=deltaV;
-                    projParamsArrayHost[4*j+3]=source;
-                    
-                    projFloatsArrayHost[2*j]=geo.DSO[proj_global];
-                    projFloatsArrayHost[2*j+1]=floor(maxdist);
-                }
-                
-                cudaMemcpyToSymbolAsync(projParamsArrayDev, projParamsArrayHost, sizeof(Point3D)*4*PROJ_PER_BLOCK,0,cudaMemcpyHostToDevice,stream[dev*nStream_device]);
-                cudaMemcpyToSymbolAsync(projFloatsArrayDev, projFloatsArrayHost, sizeof(float)*2*PROJ_PER_BLOCK,0,cudaMemcpyHostToDevice,stream[dev*nStream_device]);
-                cudaStreamSynchronize(stream[dev*nStream_device]);
-                
-                
-                //TODO: we could do this around X and Y axis too, but we would need to compute the new axis of rotation (not possible to know from jsut the angles)
-                if (!is_spherical){
-                    kernelPixelDetector<false><<<grid,block,0,stream[dev*nStream_device]>>>(geoArray[sp],dProjection[(i%2)+dev*2],i,nangles_device,texImg[dev]);
-                }
-                else{
-                    kernelPixelDetector<true> <<<grid,block,0,stream[dev*nStream_device]>>>(geoArray[sp],dProjection[(i%2)+dev*2],i,nangles_device,texImg[dev]);
-                }
-            }
-            
-            
-            // Now that the computation is happening, we need to either prepare the memory for
-            // combining of the projections (splits>1) or start removing previous results.
-            
-            
-            
-            // If our image does not fit in memory then we need to make sure we accumulate previous results too.
-            if( !fits_in_memory&&sp>0){
-                // First, grab previous results and put them in the auxiliary variable
-                for (dev = 0; dev < deviceCount; dev++){
-                    projection_this_block=PROJ_PER_BLOCK;
-                    cudaSetDevice(dev);
-                    // this werid code makes sure we dont access bad memory. Its necesary for deviceCount>2
-                    if (dev+1==deviceCount){ // if its the last device
-                        if(i+1==last_device_blocks) // If we are in the last block of the last device, how many projections?
-                            projection_this_block=nangles_last_device-(last_device_blocks-1)*PROJ_PER_BLOCK;
-                        if(i+1>last_device_blocks) // As the last device can have less blocs, i may be over it.
-                            break;
-                    }else{
-                        if(i+1==noOfKernelCalls) // if its not the last device, it can still be the lat block
-                            projection_this_block=nangles_device-(noOfKernelCalls-1)*PROJ_PER_BLOCK;
-                    }
-                    cudaMemcpyAsync(dProjection_accum[(i%2)+dev*2], result[i*PROJ_PER_BLOCK+dev*nangles_device], projection_this_block*geo.nDetecV*geo.nDetecU*sizeof(float), cudaMemcpyHostToDevice,stream[dev*2+1]);
-                }
-                // Second, take the results from current compute call and add it to the code in execution.
-                for (dev = 0; dev < deviceCount; dev++){
-                    
-                    projection_this_block=PROJ_PER_BLOCK;
-                    cudaSetDevice(dev);
-                    // this werid code makes sure we dont access bad memory. Its necesary for deviceCount>2
-                    if (dev+1==deviceCount){ // if its the last device
-                        if(i+1==last_device_blocks) // If we are in the last block of the last device, how many projections?
-                            projection_this_block=nangles_last_device-(last_device_blocks-1)*PROJ_PER_BLOCK;
-                        if(i+1>last_device_blocks) // As the last device can have less blocs, i may be over it.
-                            break;
-                    }else{
-                        if(i+1==noOfKernelCalls) // if its not the last device, it can still be the lat block
-                            projection_this_block=nangles_device-(noOfKernelCalls-1)*PROJ_PER_BLOCK;
-                    }
-                    cudaStreamSynchronize(stream[dev*2+1]); // wait until copy is finished
-                    vecAddInPlaceInterp<<<(geo.nDetecU*geo.nDetecV*projection_this_block+MAXTREADS-1)/MAXTREADS,MAXTREADS,0,stream[dev*2]>>>(dProjection[(i%2)+dev*2],dProjection_accum[(i%2)+dev*2],(unsigned long)geo.nDetecU*geo.nDetecV*projection_this_block);
-                }
-            }
-            // Now, lets get out the projections from the previous execution of the kernels.
-            if (i>0){
-                for (dev = 0; dev < deviceCount; dev++){
-                    projection_this_block=PROJ_PER_BLOCK;
-                    cudaSetDevice(dev);
-                    if (dev+1==deviceCount && i+1==noOfKernelCalls && last_device_blocks!=noOfKernelCalls){ 
-                            projection_this_block=nangles_last_device-(last_device_blocks-1)*PROJ_PER_BLOCK;
-                    }
-                    cudaMemcpyAsync(result[(i-1)*PROJ_PER_BLOCK+dev*nangles_device], dProjection[(int)(!(i%2))+dev*2],  projection_this_block*geo.nDetecV*geo.nDetecU*sizeof(float), cudaMemcpyDeviceToHost,stream[dev*2+1]);
-                }
-            }
-            // Make sure Computation on kernels has finished before we launch the next batch.
-            for (dev = 0; dev < deviceCount; dev++){
-                cudaSetDevice(dev);
-                cudaStreamSynchronize(stream[dev*2]);
-            }
-        }
-        
-        // We still have the last one to get out, do that one
-        int projection_this_block;
-        for (dev = 0; dev < deviceCount; dev++){
-            projection_this_block=PROJ_PER_BLOCK;
-            cudaSetDevice(dev);
-            // this werid code makes sure we dont access bad memory. Its necesary for deviceCount>2
-            if (dev+1==deviceCount){ // if its the last device
-                projection_this_block=nangles_last_device-(last_device_blocks-1)*PROJ_PER_BLOCK;
-                if(i>last_device_blocks) // As the last device can have less blocs, i may be over it.
-                    break;
-            }else{
-               projection_this_block=nangles_device-(noOfKernelCalls-1)*PROJ_PER_BLOCK;
-            }
-            cudaDeviceSynchronize();
-            if(cudaCheckErrors("Fail memcopy fail")){return 1;}
-            cudaMemcpyAsync(result[(i-1)*PROJ_PER_BLOCK+dev*nangles_device], dProjection[(int)(!(i%2))+dev*2], projection_this_block*geo.nDetecV*geo.nDetecU*sizeof(float), cudaMemcpyDeviceToHost,stream[dev*2+1]);
-        }
-        // Free memory for the next piece of image
-        
-        cudaDeviceSynchronize();
-        
-    }
-    
-    if(cudaCheckErrors("Main loop  fail")){return 1;}
-    ///////////////////////////////////////////////////////////////////////
-    ///////////////////////////////////////////////////////////////////////
-    for (dev = 0; dev < deviceCount; dev++){
-        cudaSetDevice(dev);
-        cudaDestroyTextureObject(texImg[dev]);
-        cudaFreeArray(d_cuArrTex[dev]);
-    }
-    // Freeing Stage
-    for (dev = 0; dev < deviceCount; dev++){
-        cudaSetDevice(dev);
-        cudaFree(dProjection[dev*2]);
-        cudaFree(dProjection[dev*2+1]);
-        
-    }
-    free(dProjection);
-    
-    if(!fits_in_memory){
-        for (dev = 0; dev < deviceCount; dev++){
-            cudaSetDevice(dev);
-            cudaFree(dProjection_accum[dev*2]);
-            cudaFree(dProjection_accum[dev*2+1]);
-            
->>>>>>> 7151117c
-        }
-        // copy result to host
-        cudaMemcpy(result[i], dProjection, num_bytes, cudaMemcpyDeviceToHost);
-        if(cudaCheckErrors("cudaMemcpy fail")){return 1;}
-        
-        
-    }
-<<<<<<< HEAD
-=======
-    freeGeoArray(splits,geoArray);
-    cudaFreeHost(projParamsArrayHost);
-    
->>>>>>> 7151117c
-    
-    cudaUnbindTexture(tex);
-    if(cudaCheckErrors("Unbind  fail")){return 1;}
-    
-    cudaFree(dProjection);
-    cudaFreeArray(d_imagedata);
-    if(cudaCheckErrors("cudaFree d_imagedata fail")){return 1;}
-    
-    
-<<<<<<< HEAD
-=======
-    if (isHostRegisterSupported & splits>1){
-        cudaHostUnregister(img);
-    }
-    if(cudaCheckErrors("cudaFree  fail")){return 1;}
->>>>>>> 7151117c
-    
-    cudaDeviceReset();
-    
-    return 0;
-}
-<<<<<<< HEAD
-=======
-void CreateTextureInterp(int num_devices,const float* imagedata,Geometry geo,cudaArray** d_cuArrTex, cudaTextureObject_t *texImage,bool allocate)
-{
-    //size_t size_image=geo.nVoxelX*geo.nVoxelY*geo.nVoxelZ;
-    const cudaExtent extent = make_cudaExtent(geo.nVoxelX, geo.nVoxelY, geo.nVoxelZ);
-    if(allocate){
-        
-        for (unsigned int i = 0; i < num_devices; i++){
-            cudaSetDevice(i);
-            
-            //cudaArray Descriptor
-            
-            cudaChannelFormatDesc channelDesc = cudaCreateChannelDesc<float>();
-            //cuda Array
-            cudaMalloc3DArray(&d_cuArrTex[i], &channelDesc, extent);
-            cudaCheckErrors("Texture memory allocation fail");
-        }
-        
-    }
-    for (unsigned int i = 0; i < num_devices; i++){
-        cudaMemcpy3DParms copyParams = {0};
-        cudaSetDevice(i);
-        //Array creation
-        copyParams.srcPtr   = make_cudaPitchedPtr((void *)imagedata, extent.width*sizeof(float), extent.width, extent.height);
-        copyParams.dstArray = d_cuArrTex[i];
-        copyParams.extent   = extent;
-        copyParams.kind     = cudaMemcpyHostToDevice;
-        cudaMemcpy3DAsync(&copyParams);
-        //cudaCheckErrors("Texture memory data copy fail");
-        //Array creation End
-    }
-    for (unsigned int i = 0; i < num_devices; i++){
-        cudaSetDevice(i);
-        cudaResourceDesc    texRes;
-        memset(&texRes, 0, sizeof(cudaResourceDesc));
-        texRes.resType = cudaResourceTypeArray;
-        texRes.res.array.array  = d_cuArrTex[i];
-        cudaTextureDesc     texDescr;
-        memset(&texDescr, 0, sizeof(cudaTextureDesc));
-        texDescr.normalizedCoords = false;
-        if (geo.accuracy>1){
-            texDescr.filterMode = cudaFilterModePoint;
-            geo.accuracy=1;
-        }
-        else{
-            texDescr.filterMode = cudaFilterModeLinear;
-        }
-        texDescr.addressMode[0] = cudaAddressModeBorder;
-        texDescr.addressMode[1] = cudaAddressModeBorder;
-        texDescr.addressMode[2] = cudaAddressModeBorder;
-        texDescr.readMode = cudaReadModeElementType;
-        cudaCreateTextureObject(&texImage[i], &texRes, &texDescr, NULL);
-        cudaCheckErrors("Texture object creation fail");
-    }
-}
->>>>>>> 7151117c
-
-
-
-
-/* This code precomputes The location of the source and the Delta U and delta V (in the warped space)
- * to compute the locations of the x-rays. While it seems verbose and overly-optimized,
- * it does saves about 30% of each of the kernel calls. Thats something!
- **/
-void computeDeltas(Geometry geo,unsigned int i, Point3D* uvorigin, Point3D* deltaU, Point3D* deltaV, Point3D* source){
-    Point3D S;
-    S.x=geo.DSO[i];
-    S.y=0;
-    S.z=0;
-    
-    //End point
-    Point3D P,Pu0,Pv0;
-    
-    P.x  =-(geo.DSD[i]-geo.DSO[i]);   P.y  = geo.dDetecU*(0-((float)geo.nDetecU/2)+0.5);       P.z  = geo.dDetecV*(((float)geo.nDetecV/2)-0.5-0);
-    Pu0.x=-(geo.DSD[i]-geo.DSO[i]);   Pu0.y= geo.dDetecU*(1-((float)geo.nDetecU/2)+0.5);       Pu0.z= geo.dDetecV*(((float)geo.nDetecV/2)-0.5-0);
-    Pv0.x=-(geo.DSD[i]-geo.DSO[i]);   Pv0.y= geo.dDetecU*(0-((float)geo.nDetecU/2)+0.5);       Pv0.z= geo.dDetecV*(((float)geo.nDetecV/2)-0.5-1);
-    // Geomtric trasnformations:
-    
-    
-    // Now we have the Real world (OXYZ) coordinates of the bottom corner and its two neighbours.
-    // The obkjective is to get a position of the detector in a coordinate system where:
-    // 1-units are voxel size (in each direction can be different)
-    // 2-The image has the its first voxel at (0,0,0)
-    // 3-The image never rotates
-    
-    // To do that, we need to compute the "deltas" the detector, or "by how much
-    // (in new xyz) does the voxels change when and index is added". To do that
-    // several geometric steps needs to be changed
-    
-    //1.Roll,pitch,jaw
-    // The detector can have a small rotation.
-    // according to
-    //"A geometric calibration method for cone beam CT systems" Yang K1, Kwan AL, Miller DF, Boone JM. Med Phys. 2006 Jun;33(6):1695-706.
-    // Only the Z rotation will have a big influence in the image quality when they are small.
-    // Still all rotations are supported
-    
-    // To roll pitch jaw, the detector has to be in centered in OXYZ.
-    P.x=0;Pu0.x=0;Pv0.x=0;
-    
-    // Roll pitch yaw
-    rollPitchYaw(geo,i,&P);
-    rollPitchYaw(geo,i,&Pu0);
-    rollPitchYaw(geo,i,&Pv0);
-    //Now ltes translate the detector coordinates to DOD (original position on real coordinate system:
-    P.x=P.x-(geo.DSD[i]-geo.DSO[i]);
-    Pu0.x=Pu0.x-(geo.DSD[i]-geo.DSO[i]);
-    Pv0.x=Pv0.x-(geo.DSD[i]-geo.DSO[i]);
-    //2: Offset detector
-    
-    
-    //S doesnt need to chagne
-    
-    
-    
-    //3: Rotate around RZ RY RZ
-    Point3D Pfinal, Pfinalu0, Pfinalv0;
-    Pfinal.x  =P.x;
-    Pfinal.y  =P.y  +geo.offDetecU[i]; Pfinal.z  =P.z  +geo.offDetecV[i];
-    Pfinalu0.x=Pu0.x;
-    Pfinalu0.y=Pu0.y  +geo.offDetecU[i]; Pfinalu0.z  =Pu0.z  +geo.offDetecV[i];
-    Pfinalv0.x=Pv0.x;
-    Pfinalv0.y=Pv0.y  +geo.offDetecU[i]; Pfinalv0.z  =Pv0.z  +geo.offDetecV[i];
-    
-    eulerZYZ(geo,&Pfinal);
-    eulerZYZ(geo,&Pfinalu0);
-    eulerZYZ(geo,&Pfinalv0);
-    eulerZYZ(geo,&S);
-    
-    
-    //3: Offset image (instead of offseting image, -offset everything else)
-    
-    Pfinal.x  =Pfinal.x-geo.offOrigX[i];     Pfinal.y  =Pfinal.y-geo.offOrigY[i];     Pfinal.z  =Pfinal.z-geo.offOrigZ[i];
-    Pfinalu0.x=Pfinalu0.x-geo.offOrigX[i];   Pfinalu0.y=Pfinalu0.y-geo.offOrigY[i];   Pfinalu0.z=Pfinalu0.z-geo.offOrigZ[i];
-    Pfinalv0.x=Pfinalv0.x-geo.offOrigX[i];   Pfinalv0.y=Pfinalv0.y-geo.offOrigY[i];   Pfinalv0.z=Pfinalv0.z-geo.offOrigZ[i];
-    S.x=S.x-geo.offOrigX[i];                 S.y=S.y-geo.offOrigY[i];                 S.z=S.z-geo.offOrigZ[i];
-    
-    // As we want the (0,0,0) to be in a corner of the image, we need to translate everything (after rotation);
-    Pfinal.x  =Pfinal.x+geo.sVoxelX/2-geo.dVoxelX/2;      Pfinal.y  =Pfinal.y+geo.sVoxelY/2-geo.dVoxelY/2;          Pfinal.z  =Pfinal.z  +geo.sVoxelZ/2-geo.dVoxelZ/2;
-    Pfinalu0.x=Pfinalu0.x+geo.sVoxelX/2-geo.dVoxelX/2;    Pfinalu0.y=Pfinalu0.y+geo.sVoxelY/2-geo.dVoxelY/2;        Pfinalu0.z=Pfinalu0.z+geo.sVoxelZ/2-geo.dVoxelZ/2;
-    Pfinalv0.x=Pfinalv0.x+geo.sVoxelX/2-geo.dVoxelX/2;    Pfinalv0.y=Pfinalv0.y+geo.sVoxelY/2-geo.dVoxelY/2;        Pfinalv0.z=Pfinalv0.z+geo.sVoxelZ/2-geo.dVoxelZ/2;
-    S.x       =S.x+geo.sVoxelX/2-geo.dVoxelX/2;           S.y       =S.y+geo.sVoxelY/2-geo.dVoxelY/2;               S.z       =S.z      +geo.sVoxelZ/2-geo.dVoxelZ/2;
-    
-    //4. Scale everything so dVoxel==1
-    Pfinal.x  =Pfinal.x/geo.dVoxelX;      Pfinal.y  =Pfinal.y/geo.dVoxelY;        Pfinal.z  =Pfinal.z/geo.dVoxelZ;
-    Pfinalu0.x=Pfinalu0.x/geo.dVoxelX;    Pfinalu0.y=Pfinalu0.y/geo.dVoxelY;      Pfinalu0.z=Pfinalu0.z/geo.dVoxelZ;
-    Pfinalv0.x=Pfinalv0.x/geo.dVoxelX;    Pfinalv0.y=Pfinalv0.y/geo.dVoxelY;      Pfinalv0.z=Pfinalv0.z/geo.dVoxelZ;
-    S.x       =S.x/geo.dVoxelX;           S.y       =S.y/geo.dVoxelY;             S.z       =S.z/geo.dVoxelZ;
-    
-    
-    //mexPrintf("COR: %f \n",geo.COR[i]);
-    //5. apply COR. Wherever everything was, now its offesetd by a bit.
-//     Only wors for standard rotaiton, not aribtary axis rotation.
-    float CORx, CORy;
-    CORx=-geo.COR[i]*sin(geo.alpha)/geo.dVoxelX;
-    CORy= geo.COR[i]*cos(geo.alpha)/geo.dVoxelY;
-    Pfinal.x+=CORx;   Pfinal.y+=CORy;
-    Pfinalu0.x+=CORx;   Pfinalu0.y+=CORy;
-    Pfinalv0.x+=CORx;   Pfinalv0.y+=CORy;
-    S.x+=CORx; S.y+=CORy;
-    
-    // return
-    
-    *uvorigin=Pfinal;
-    
-    deltaU->x=Pfinalu0.x-Pfinal.x;
-    deltaU->y=Pfinalu0.y-Pfinal.y;
-    deltaU->z=Pfinalu0.z-Pfinal.z;
-    
-    deltaV->x=Pfinalv0.x-Pfinal.x;
-    deltaV->y=Pfinalv0.y-Pfinal.y;
-    deltaV->z=Pfinalv0.z-Pfinal.z;
-    
-    *source=S;
-}
-
-float maxdistanceCuboid(Geometry geo,unsigned int i){
-    ///////////
-    // Compute initial "t" so we access safely as less as out of bounds as possible.
-    //////////
-    
-    
-    float maxCubX,maxCubY,maxCubZ;
-    // Forgetting Z, compute mas distance: diagonal+offset
-    maxCubX=(geo.nVoxelX/2+ abs(geo.offOrigX[i])/geo.dVoxelX);
-    maxCubY=(geo.nVoxelY/2+ abs(geo.offOrigY[i])/geo.dVoxelY);
-    maxCubZ=(geo.nVoxelZ/2+ abs(geo.offOrigZ[i])/geo.dVoxelZ);
-    
-    float a,b;
-    a=geo.DSO[i]/geo.dVoxelX;
-    b=geo.DSO[i]/geo.dVoxelY;
-    
-//  As the return of this value is in "voxel space", the source may have an elliptical curve.
-//  The distance returned is the safe distance that can be skipped for a given angle alpha, before we need to start sampling.
-    
-    if (geo.theta==0.0f & geo.psi==0.0f) // Special case, it will make the code faster
-        return max(a*b/sqrt(a*a*sin(geo.alpha)*sin(geo.alpha)+b*b*cos(geo.alpha)*cos(geo.alpha))-
-                sqrt(maxCubX*maxCubX+maxCubY*maxCubY),0.0f);
-    //TODO: think of more special cases?
-    return max(geo.DSO[i]/max(max(geo.dVoxelX,geo.dVoxelY),geo.dVoxelZ)-sqrt(maxCubX*maxCubX+maxCubY*maxCubY+maxCubZ*maxCubZ),0.0f);
-    
-}
-void rollPitchYaw(Geometry geo,unsigned int i, Point3D* point){
-    Point3D auxPoint;
-    auxPoint.x=point->x;
-    auxPoint.y=point->y;
-    auxPoint.z=point->z;
-    
-    point->x=cos(geo.dRoll[i])*cos(geo.dPitch[i])*auxPoint.x
-            +(cos(geo.dRoll[i])*sin(geo.dPitch[i])*sin(geo.dYaw[i]) - sin(geo.dRoll[i])*cos(geo.dYaw[i]))*auxPoint.y
-            +(cos(geo.dRoll[i])*sin(geo.dPitch[i])*cos(geo.dYaw[i]) + sin(geo.dRoll[i])*sin(geo.dYaw[i]))*auxPoint.z;
-    
-    point->y=sin(geo.dRoll[i])*cos(geo.dPitch[i])*auxPoint.x
-            +(sin(geo.dRoll[i])*sin(geo.dPitch[i])*sin(geo.dYaw[i]) + cos(geo.dRoll[i])*cos(geo.dYaw[i]))*auxPoint.y
-            +(sin(geo.dRoll[i])*sin(geo.dPitch[i])*cos(geo.dYaw[i]) - cos(geo.dRoll[i])*sin(geo.dYaw[i]))*auxPoint.z;
-    
-    point->z=-sin(geo.dPitch[i])*auxPoint.x
-            +cos(geo.dPitch[i])*sin(geo.dYaw[i])*auxPoint.y
-            +cos(geo.dPitch[i])*cos(geo.dYaw[i])*auxPoint.z;
-    
-}
-void eulerZYZ(Geometry geo,  Point3D* point){
-    Point3D auxPoint;
-    auxPoint.x=point->x;
-    auxPoint.y=point->y;
-    auxPoint.z=point->z;
-    
-    point->x=(+cos(geo.alpha)*cos(geo.theta)*cos(geo.psi)-sin(geo.alpha)*sin(geo.psi))*auxPoint.x+
-            (-cos(geo.alpha)*cos(geo.theta)*sin(geo.psi)-sin(geo.alpha)*cos(geo.psi))*auxPoint.y+
-            cos(geo.alpha)*sin(geo.theta)*auxPoint.z;
-    
-    point->y=(+sin(geo.alpha)*cos(geo.theta)*cos(geo.psi)+cos(geo.alpha)*sin(geo.psi))*auxPoint.x+
-            (-sin(geo.alpha)*cos(geo.theta)*sin(geo.psi)+cos(geo.alpha)*cos(geo.psi))*auxPoint.y+
-            sin(geo.alpha)*sin(geo.theta)*auxPoint.z;
-    
-    point->z=-sin(geo.theta)*cos(geo.psi)*auxPoint.x+
-            sin(geo.theta)*sin(geo.psi)*auxPoint.y+
-            cos(geo.theta)*auxPoint.z;
-    
-    
-}
+/*-------------------------------------------------------------------------
+ *
+ * CUDA functions for texture-memory interpolation based projection
+ *
+ * This file has the necesary fucntiosn to perform X-ray CBCT projection
+ * operation given a geaometry, angles and image. It uses the 3D texture
+ * memory linear interpolation to uniformily sample a path to integrate the
+ * X-rays.
+ *
+ * CODE by       Ander Biguri
+ *               Sepideh Hatamikia (arbitrary rotation)
+ * ---------------------------------------------------------------------------
+ * ---------------------------------------------------------------------------
+ * Copyright (c) 2015, University of Bath and CERN- European Organization for
+ * Nuclear Research
+ * All rights reserved.
+ *
+ * Redistribution and use in source and binary forms, with or without
+ * modification, are permitted provided that the following conditions are met:
+ *
+ * 1. Redistributions of source code must retain the above copyright notice,
+ * this list of conditions and the following disclaimer.
+ *
+ * 2. Redistributions in binary form must reproduce the above copyright notice,
+ * this list of conditions and the following disclaimer in the documentation
+ * and/or other materials provided with the distribution.
+ *
+ * 3. Neither the name of the copyright holder nor the names of its contributors
+ * may be used to endorse or promote products derived from this software without
+ * specific prior written permission.
+ *
+ * THIS SOFTWARE IS PROVIDED BY THE COPYRIGHT HOLDERS AND CONTRIBUTORS "AS IS"
+ * AND ANY EXPRESS OR IMPLIED WARRANTIES, INCLUDING, BUT NOT LIMITED TO, THE
+ * IMPLIED WARRANTIES OF MERCHANTABILITY AND FITNESS FOR A PARTICULAR PURPOSE
+ * ARE DISCLAIMED. IN NO EVENT SHALL THE COPYRIGHT HOLDER OR CONTRIBUTORS BE
+ * LIABLE FOR ANY DIRECT, INDIRECT, INCIDENTAL, SPECIAL, EXEMPLARY, OR
+ * CONSEQUENTIAL DAMAGES (INCLUDING, BUT NOT LIMITED TO, PROCUREMENT OF
+ * SUBSTITUTE GOODS OR SERVICES; LOSS OF USE, DATA, OR PROFITS; OR BUSINESS
+ * INTERRUPTION) HOWEVER CAUSED AND ON ANY THEORY OF LIABILITY, WHETHER IN
+ * CONTRACT, STRICT LIABILITY, OR TORT (INCLUDING NEGLIGENCE OR OTHERWISE)
+ * ARISING IN ANY WAY OUT OF THE USE OF THIS SOFTWARE, EVEN IF ADVISED OF THE
+ * POSSIBILITY OF SUCH DAMAGE.
+ * ---------------------------------------------------------------------------
+ *
+ * Contact: tigre.toolbox@gmail.com
+ * Codes  : https://github.com/CERN/TIGRE
+ * ---------------------------------------------------------------------------
+ */
+
+
+
+
+
+
+#include <algorithm>
+#include <cuda_runtime_api.h>
+#include <cuda.h>
+#include "ray_interpolated_projection.hpp"
+#include "errors.hpp"
+#include <math.h>
+#include <stdio.h>
+
+inline int cudaCheckErrors(const char * msg)
+{
+   cudaError_t __err = cudaGetLastError();
+   if (__err != cudaSuccess)
+   {
+      printf("ray_interpolated_projection:%s:%s\n",msg, cudaGetErrorString(__err));
+      cudaDeviceReset();
+      return 1;
+   }
+   return 0;
+}
+    
+    
+// Declare the texture reference.
+    
+#define MAXTREADS 1024
+#define PROJ_PER_BLOCK 9
+#define PIXEL_SIZE_BLOCK 9
+    /*GEOMETRY DEFINITION
+     *
+     *                Detector plane, behind
+     *            |-----------------------------|
+     *            |                             |
+     *            |                             |
+     *            |                             |
+     *            |                             |
+     *            |      +--------+             |
+     *            |     /        /|             |
+     *   A Z      |    /        / |*D           |
+     *   |        |   +--------+  |             |
+     *   |        |   |        |  |             |
+     *   |        |   |     *O |  +             |
+     *    --->y   |   |        | /              |
+     *  /         |   |        |/               |
+     * V X        |   +--------+                |
+     *            |-----------------------------|
+     *
+     *           *S
+     *
+     *
+     *
+     *
+     *
+     **/
+    void CreateTextureInterp(int num_devices,const float* imagedata,Geometry geo,cudaArray** d_cuArrTex, cudaTextureObject_t *texImage,bool allocate);
+__constant__ Point3D projParamsArrayDev[4*PROJ_PER_BLOCK];  // Dev means it is on device
+__constant__ float projFloatsArrayDev[2*PROJ_PER_BLOCK];  // Dev means it is on device
+
+
+__global__ void vecAddInPlaceInterp(float *a, float *b, unsigned long  n)
+{
+    int idx = blockIdx.x*blockDim.x+threadIdx.x;
+    // Make sure we do not go out of bounds
+    if (idx < n)
+        a[idx] = a[idx] + b[idx];
+}
+
+
+template<bool sphericalrotation>
+        __global__ void kernelPixelDetector( Geometry geo,
+        float* detector,
+        const int currProjSetNumber,
+        const int totalNoOfProjections,
+        cudaTextureObject_t tex){
+    
+    unsigned long  y = blockIdx.y * blockDim.y + threadIdx.y;
+    unsigned long  x = blockIdx.x * blockDim.x + threadIdx.x;
+    unsigned long projNumber=threadIdx.z;
+    
+    
+    if ((x>= geo.nDetecU) | (y>= geo.nDetecV)|  (projNumber>=PROJ_PER_BLOCK))
+        return;
+    
+    size_t idx =  (size_t)(x  * geo.nDetecV + y)+ (size_t)projNumber*geo.nDetecV *geo.nDetecU ;
+    int indAlpha = currProjSetNumber*PROJ_PER_BLOCK+projNumber;  // This is the ABSOLUTE projection number in the projection array
+    
+    if(indAlpha>=totalNoOfProjections)
+        return;
+    
+    Point3D uvOrigin = projParamsArrayDev[4*projNumber];  // 6*projNumber because we have 6 Point3D values per projection
+    Point3D deltaU = projParamsArrayDev[4*projNumber+1];
+    Point3D deltaV = projParamsArrayDev[4*projNumber+2];
+    Point3D source = projParamsArrayDev[4*projNumber+3];
+    
+    float DSO = projFloatsArrayDev[2*projNumber+0];
+    float cropdist_init = projFloatsArrayDev[2*projNumber+1];
+    
+    
+    
+    /////// Get coordinates XYZ of pixel UV
+    int pixelV = geo.nDetecV-y-1;
+    int pixelU = x;
+    
+    
+    
+    float vectX,vectY,vectZ;
+    Point3D P;
+    P.x=(uvOrigin.x+pixelU*deltaU.x+pixelV*deltaV.x);
+    P.y=(uvOrigin.y+pixelU*deltaU.y+pixelV*deltaV.y);
+    P.z=(uvOrigin.z+pixelU*deltaU.z+pixelV*deltaV.z);
+    
+    // Length is the ray length in normalized space
+    float length=__fsqrt_rd((source.x-P.x)*(source.x-P.x)+(source.y-P.y)*(source.y-P.y)+(source.z-P.z)*(source.z-P.z));
+    //now legth is an integer of Nsamples that are required on this line
+    length=ceilf(__fdividef(length,geo.accuracy));//Divide the directional vector by an integer
+    vectX=__fdividef(P.x -source.x,length);
+    vectY=__fdividef(P.y -source.y,length);
+    vectZ=__fdividef(P.z -source.z,length);
+    
+    
+//     //Integrate over the line
+    float tx,ty,tz;
+    float sum=0;
+    float i;
+    
+    
+    
+//  Because I have no idea how to efficiently cutoff the legth path in 3D, a very upper limit is computed (see maxdistanceCuboid)
+//  for the 3D case. However it would be bad to lose performance in the 3D case
+//  TODO: can ge really improve this?
+    if (sphericalrotation){
+        if ((2*DSO/fminf(fminf(geo.dVoxelX,geo.dVoxelY),geo.dVoxelZ)+cropdist_init)/geo.accuracy  <   length)
+            length=ceilf((2*DSO/fminf(fminf(geo.dVoxelX,geo.dVoxelY),geo.dVoxelZ)+cropdist_init)/geo.accuracy);
+    }
+    else{
+        if ((2*DSO/fminf(geo.dVoxelX,geo.dVoxelY)+cropdist_init)/geo.accuracy  <   length)
+            length=ceilf((2*DSO/fminf(geo.dVoxelX,geo.dVoxelY)+cropdist_init)/geo.accuracy);
+    }
+    
+    
+    //Length is not actually a length, but the amount of memreads with given accuracy ("samples per voxel")
+    for (i=floorf(cropdist_init/geo.accuracy); i<=length; i=i+1){
+        tx=vectX*i+source.x;
+        ty=vectY*i+source.y;
+        tz=vectZ*i+source.z;
+        
+        sum += tex3D<float>(tex, tx+0.5f, ty+0.5f, tz+0.5f); // this line is 94% of time.
+    }
+    
+    float deltalength=sqrtf((vectX*geo.dVoxelX)*(vectX*geo.dVoxelX)+
+            (vectY*geo.dVoxelY)*(vectY*geo.dVoxelY)+
+            (vectZ*geo.dVoxelZ)*(vectZ*geo.dVoxelZ) );
+    
+    detector[idx]=sum*deltalength;
+}
+
+
+
+// legnth(angles)=3 x nagnles, as we have roll, pitch, yaw.
+int interpolation_projection(float  *  img, Geometry geo, float** result,float const * const angles,int nangles){
+    
+    
+    // Prepare for MultiGPU
+    int deviceCount = 0;
+    cudaGetDeviceCount(&deviceCount);
+    if(cudaCheckErrors("Device query fail")){return 1;}
+    if (deviceCount == 0) {
+        return ERR_NO_CAPABLE_DEVICES;
+        }
+    //
+    // CODE assumes
+    // 1.-All available devices are usable by this code
+    // 2.-All available devices are equal, they are the same machine (warning trhown)
+    int dev;
+    char * devicenames;
+    cudaDeviceProp deviceProp;
+    
+    for (dev = 0; dev < deviceCount; dev++) {
+        cudaSetDevice(dev);
+        cudaGetDeviceProperties(&deviceProp, dev);
+        if (dev>0){
+            if (strcmp(devicenames,deviceProp.name)!=0){
+                printf("Ax:GPUselect","Detected one (or more) different GPUs.\n This code is not smart enough to separate the memory GPU wise if they have different computational times or memory limits.\n First GPU parameters used. If the code errors you might need to change the way GPU selection is performed. \n Siddon_projection.cu line 275.");
+                break;
+            }
+        }
+        devicenames=deviceProp.name;
+    }
+    
+    // Check free memory
+    size_t mem_GPU_global;
+    checkFreeMemory(deviceCount,&mem_GPU_global);
+    
+    size_t mem_image=(unsigned long long)geo.nVoxelX*(unsigned long long)geo.nVoxelY*(unsigned long long)geo.nVoxelZ*sizeof(float);
+    size_t mem_proj =(unsigned long long)geo.nDetecU*(unsigned long long)geo.nDetecV * sizeof(float);
+    
+    // Does everything fit in the GPUs?
+    bool fits_in_memory=false;
+    unsigned int splits=1;
+    Geometry * geoArray;
+    
+    
+    if (mem_image+2*PROJ_PER_BLOCK*mem_proj<mem_GPU_global){// yes it does
+        fits_in_memory=true;
+        geoArray=(Geometry*)malloc(sizeof(Geometry));
+        geoArray[0]=geo;
+    }
+    else{// Nope nope.
+        fits_in_memory=false; // Oh dear.
+        // approx free memory we have. We already have left some extra 10% free for internal stuff
+        // we need a second projection memory to combine multi-GPU stuff.
+        size_t mem_free=mem_GPU_global-4*PROJ_PER_BLOCK*mem_proj;
+        
+        
+        splits=mem_image/mem_free+1;// Ceil of the truncation
+        geoArray=(Geometry*)malloc(splits*sizeof(Geometry));
+        splitImageInterp(splits,geo,geoArray,nangles);
+    }
+    
+    // Allocate auiliary memory for projections on the GPU to accumulate partial resutsl
+    float ** dProjection_accum;
+    size_t num_bytes_proj = PROJ_PER_BLOCK*geo.nDetecU*geo.nDetecV * sizeof(float);
+    if (!fits_in_memory){
+        dProjection_accum=(float**)malloc(2*deviceCount*sizeof(float*));
+        for (dev = 0; dev < deviceCount; dev++) {
+            cudaSetDevice(dev);
+            for (int i = 0; i < 2; ++i){
+                cudaMalloc((void**)&dProjection_accum[dev*2+i], num_bytes_proj);
+                cudaMemset(dProjection_accum[dev*2+i],0,num_bytes_proj);
+                if(cudaCheckErrors("cudaMallocauxiliarty projections fail")){return 1;}
+            }
+        }
+    }
+    
+    // This is happening regarthless if the image fits on memory
+    float** dProjection=(float**)malloc(2*deviceCount*sizeof(float*));
+    for (dev = 0; dev < deviceCount; dev++){
+        cudaSetDevice(dev);
+        
+        for (int i = 0; i < 2; ++i){
+            cudaMalloc((void**)&dProjection[dev*2+i],   num_bytes_proj);
+            cudaMemset(dProjection[dev*2+i]  ,0,num_bytes_proj);
+            if(cudaCheckErrors("cudaMalloc projections fail")){return 1;}
+        }
+    }
+    
+    
+    
+    
+    //Pagelock memory for syncronous copy.
+    // Lets try to make the host memory pinned:
+    // We laredy queried the GPU and assuemd they are the same, thus shoudl have the same attributes.
+    int isHostRegisterSupported;
+    cudaDeviceGetAttribute(&isHostRegisterSupported,cudaDevAttrHostRegisterSupported,0);
+    // empirical testing shows that when the image split is smaller than 1 (also implies the image is not very big), the time to
+    // pin the memory is greater than the lost time in Syncronously launching the memcpys. This is only worth it when the image is too big.
+    if (isHostRegisterSupported & splits>1){
+        cudaHostRegister(img, (size_t)geo.nVoxelX*(size_t)geo.nVoxelY*(size_t)geo.nVoxelZ*(size_t)sizeof(float),cudaHostRegisterPortable);
+    }
+    
+    
+    
+    
+    Point3D source, deltaU, deltaV, uvOrigin;
+    
+    Point3D* projParamsArrayHost;
+    cudaMallocHost((void**)&projParamsArrayHost,4*PROJ_PER_BLOCK*sizeof(Point3D));
+    float* projFloatsArrayHost;
+    cudaMallocHost((void**)&projFloatsArrayHost,2*PROJ_PER_BLOCK*sizeof(float));
+    
+    
+    // Create Streams for overlapping memcopy and compute
+    int nStream_device=2;
+    int nStreams=deviceCount*nStream_device;
+    cudaStream_t* stream=(cudaStream_t*)malloc(nStreams*sizeof(cudaStream_t));
+    
+    for (dev = 0; dev < deviceCount; dev++){
+        cudaSetDevice(dev);
+        for (int i = 0; i < nStream_device; ++i){
+            cudaStreamCreate(&stream[i+dev*nStream_device]);
+            
+        }
+    }
+    if(cudaCheckErrors("Stream creation fail")){return 1;}
+    int nangles_device=(nangles+deviceCount-1)/deviceCount;
+    int nangles_last_device=(nangles-(deviceCount-1)*nangles_device);
+    unsigned int noOfKernelCalls = (nangles_device+PROJ_PER_BLOCK-1)/PROJ_PER_BLOCK;  // We'll take care of bounds checking inside the loop if nalpha is not divisible by PROJ_PER_BLOCK
+    unsigned int last_device_blocks= (nangles_last_device+PROJ_PER_BLOCK-1)/PROJ_PER_BLOCK; // we will use this in the memory management.
+    int projection_this_block;
+
+    
+    cudaTextureObject_t *texImg = new cudaTextureObject_t[deviceCount];
+    cudaArray **d_cuArrTex = new cudaArray*[deviceCount];
+    for (unsigned int sp=0;sp<splits;sp++){
+        
+        // Create texture objects for all GPUs
+        
+        
+        size_t linear_idx_start;
+        //First one shoudl always be  the same size as all the rest but the last
+        linear_idx_start= (size_t)sp*(size_t)geoArray[0].nVoxelX*(size_t)geoArray[0].nVoxelY*(size_t)geoArray[0].nVoxelZ;
+        CreateTextureInterp(deviceCount,&img[linear_idx_start],geoArray[sp],d_cuArrTex,texImg,!sp);
+        if(cudaCheckErrors("Texture object creation fail")){return 1;}
+        
+        
+        int divU,divV;
+        divU=PIXEL_SIZE_BLOCK;
+        divV=PIXEL_SIZE_BLOCK;
+        dim3 grid((geoArray[sp].nDetecU+divU-1)/divU,(geoArray[0].nDetecV+divV-1)/divV,1);
+        dim3 block(divU,divV,PROJ_PER_BLOCK);
+        
+        unsigned int proj_global;
+        unsigned int i;
+        float maxdist;
+        // Now that we have prepared the image (piece of image) and parameters for kernels
+        // we project for all angles.
+        for ( i=0; i<noOfKernelCalls; i++){
+            for (dev=0;dev<deviceCount;dev++){
+                float is_spherical=0;
+                cudaSetDevice(dev);
+                
+                for(unsigned int j=0; j<PROJ_PER_BLOCK; j++){
+                    proj_global=(i*PROJ_PER_BLOCK+j)+dev*nangles_device;
+                    if (proj_global>=nangles)
+                        break;
+                     if ((i*PROJ_PER_BLOCK+j)>=nangles_device)
+                        break;
+                    geo.alpha=angles[proj_global*3];
+                    geo.theta=angles[proj_global*3+1];
+                    geo.psi  =angles[proj_global*3+2];
+                    
+                    is_spherical+=abs(geo.theta)+abs(geo.psi);
+                    
+                    //precomute distances for faster execution
+                    maxdist=maxdistanceCuboid(geo,proj_global);
+                    //Precompute per angle constant stuff for speed
+                    computeDeltas(geo, proj_global, &uvOrigin, &deltaU, &deltaV, &source);
+                    //Ray tracing!
+                    projParamsArrayHost[4*j]=uvOrigin;		// 6*j because we have 6 Point3D values per projection
+                    projParamsArrayHost[4*j+1]=deltaU;
+                    projParamsArrayHost[4*j+2]=deltaV;
+                    projParamsArrayHost[4*j+3]=source;
+                    
+                    projFloatsArrayHost[2*j]=geo.DSO[proj_global];
+                    projFloatsArrayHost[2*j+1]=floor(maxdist);
+                }
+                
+                cudaMemcpyToSymbolAsync(projParamsArrayDev, projParamsArrayHost, sizeof(Point3D)*4*PROJ_PER_BLOCK,0,cudaMemcpyHostToDevice,stream[dev*nStream_device]);
+                cudaMemcpyToSymbolAsync(projFloatsArrayDev, projFloatsArrayHost, sizeof(float)*2*PROJ_PER_BLOCK,0,cudaMemcpyHostToDevice,stream[dev*nStream_device]);
+                cudaStreamSynchronize(stream[dev*nStream_device]);
+                
+                
+                //TODO: we could do this around X and Y axis too, but we would need to compute the new axis of rotation (not possible to know from jsut the angles)
+                if (!is_spherical){
+                    kernelPixelDetector<false><<<grid,block,0,stream[dev*nStream_device]>>>(geoArray[sp],dProjection[(i%2)+dev*2],i,nangles_device,texImg[dev]);
+                }
+                else{
+                    kernelPixelDetector<true> <<<grid,block,0,stream[dev*nStream_device]>>>(geoArray[sp],dProjection[(i%2)+dev*2],i,nangles_device,texImg[dev]);
+                }
+            }
+            
+            
+            // Now that the computation is happening, we need to either prepare the memory for
+            // combining of the projections (splits>1) or start removing previous results.
+            
+            
+            
+            // If our image does not fit in memory then we need to make sure we accumulate previous results too.
+            if( !fits_in_memory&&sp>0){
+                // First, grab previous results and put them in the auxiliary variable
+                for (dev = 0; dev < deviceCount; dev++){
+                    projection_this_block=PROJ_PER_BLOCK;
+                    cudaSetDevice(dev);
+                    // this werid code makes sure we dont access bad memory. Its necesary for deviceCount>2
+                    if (dev+1==deviceCount){ // if its the last device
+                        if(i+1==last_device_blocks) // If we are in the last block of the last device, how many projections?
+                            projection_this_block=nangles_last_device-(last_device_blocks-1)*PROJ_PER_BLOCK;
+                        if(i+1>last_device_blocks) // As the last device can have less blocs, i may be over it.
+                            break;
+                    }else{
+                        if(i+1==noOfKernelCalls) // if its not the last device, it can still be the lat block
+                            projection_this_block=nangles_device-(noOfKernelCalls-1)*PROJ_PER_BLOCK;
+                    }
+                    cudaMemcpyAsync(dProjection_accum[(i%2)+dev*2], result[i*PROJ_PER_BLOCK+dev*nangles_device], projection_this_block*geo.nDetecV*geo.nDetecU*sizeof(float), cudaMemcpyHostToDevice,stream[dev*2+1]);
+                }
+                // Second, take the results from current compute call and add it to the code in execution.
+                for (dev = 0; dev < deviceCount; dev++){
+                    
+                    projection_this_block=PROJ_PER_BLOCK;
+                    cudaSetDevice(dev);
+                    // this werid code makes sure we dont access bad memory. Its necesary for deviceCount>2
+                    if (dev+1==deviceCount){ // if its the last device
+                        if(i+1==last_device_blocks) // If we are in the last block of the last device, how many projections?
+                            projection_this_block=nangles_last_device-(last_device_blocks-1)*PROJ_PER_BLOCK;
+                        if(i+1>last_device_blocks) // As the last device can have less blocs, i may be over it.
+                            break;
+                    }else{
+                        if(i+1==noOfKernelCalls) // if its not the last device, it can still be the lat block
+                            projection_this_block=nangles_device-(noOfKernelCalls-1)*PROJ_PER_BLOCK;
+                    }
+                    cudaStreamSynchronize(stream[dev*2+1]); // wait until copy is finished
+                    vecAddInPlaceInterp<<<(geo.nDetecU*geo.nDetecV*projection_this_block+MAXTREADS-1)/MAXTREADS,MAXTREADS,0,stream[dev*2]>>>(dProjection[(i%2)+dev*2],dProjection_accum[(i%2)+dev*2],(unsigned long)geo.nDetecU*geo.nDetecV*projection_this_block);
+                }
+            }
+            // Now, lets get out the projections from the previous execution of the kernels.
+            if (i>0){
+                for (dev = 0; dev < deviceCount; dev++){
+                    projection_this_block=PROJ_PER_BLOCK;
+                    cudaSetDevice(dev);
+                    if (dev+1==deviceCount && i+1==noOfKernelCalls && last_device_blocks!=noOfKernelCalls){ 
+                            projection_this_block=nangles_last_device-(last_device_blocks-1)*PROJ_PER_BLOCK;
+                    }
+                    cudaMemcpyAsync(result[(i-1)*PROJ_PER_BLOCK+dev*nangles_device], dProjection[(int)(!(i%2))+dev*2],  projection_this_block*geo.nDetecV*geo.nDetecU*sizeof(float), cudaMemcpyDeviceToHost,stream[dev*2+1]);
+                }
+            }
+            // Make sure Computation on kernels has finished before we launch the next batch.
+            for (dev = 0; dev < deviceCount; dev++){
+                cudaSetDevice(dev);
+                cudaStreamSynchronize(stream[dev*2]);
+            }
+        }
+        
+        // We still have the last one to get out, do that one
+        int projection_this_block;
+        for (dev = 0; dev < deviceCount; dev++){
+            projection_this_block=PROJ_PER_BLOCK;
+            cudaSetDevice(dev);
+            // this werid code makes sure we dont access bad memory. Its necesary for deviceCount>2
+            if (dev+1==deviceCount){ // if its the last device
+                projection_this_block=nangles_last_device-(last_device_blocks-1)*PROJ_PER_BLOCK;
+                if(i>last_device_blocks) // As the last device can have less blocs, i may be over it.
+                    break;
+            }else{
+               projection_this_block=nangles_device-(noOfKernelCalls-1)*PROJ_PER_BLOCK;
+            }
+            cudaDeviceSynchronize();
+            if(cudaCheckErrors("Fail memcopy fail")){return 1;}
+            cudaMemcpyAsync(result[(i-1)*PROJ_PER_BLOCK+dev*nangles_device], dProjection[(int)(!(i%2))+dev*2], projection_this_block*geo.nDetecV*geo.nDetecU*sizeof(float), cudaMemcpyDeviceToHost,stream[dev*2+1]);
+        }
+        // Free memory for the next piece of image
+        
+        cudaDeviceSynchronize();
+        
+    }
+    
+    if(cudaCheckErrors("Main loop  fail")){return 1;}
+    ///////////////////////////////////////////////////////////////////////
+    ///////////////////////////////////////////////////////////////////////
+    for (dev = 0; dev < deviceCount; dev++){
+        cudaSetDevice(dev);
+        cudaDestroyTextureObject(texImg[dev]);
+        cudaFreeArray(d_cuArrTex[dev]);
+    }
+    // Freeing Stage
+    for (dev = 0; dev < deviceCount; dev++){
+        cudaSetDevice(dev);
+        cudaFree(dProjection[dev*2]);
+        cudaFree(dProjection[dev*2+1]);
+        
+    }
+    free(dProjection);
+    
+    if(!fits_in_memory){
+        for (dev = 0; dev < deviceCount; dev++){
+            cudaSetDevice(dev);
+            cudaFree(dProjection_accum[dev*2]);
+            cudaFree(dProjection_accum[dev*2+1]);
+            
+        }
+        free(dProjection_accum);
+    }
+    freeGeoArray(splits,geoArray);
+    cudaFreeHost(projParamsArrayHost);
+    
+    
+    for (int i = 0; i < nStreams; ++i)
+        cudaStreamDestroy(stream[i]) ;
+    
+    if (isHostRegisterSupported & splits>1){
+        cudaHostUnregister(img);
+    }
+    if(cudaCheckErrors("cudaFree  fail")){return 1;}
+    
+//     cudaDeviceReset();
+    return 0;
+}
+void CreateTextureInterp(int num_devices,const float* imagedata,Geometry geo,cudaArray** d_cuArrTex, cudaTextureObject_t *texImage,bool allocate)
+{
+    //size_t size_image=geo.nVoxelX*geo.nVoxelY*geo.nVoxelZ;
+    const cudaExtent extent = make_cudaExtent(geo.nVoxelX, geo.nVoxelY, geo.nVoxelZ);
+    if(allocate){
+        
+        for (unsigned int i = 0; i < num_devices; i++){
+            cudaSetDevice(i);
+            
+            //cudaArray Descriptor
+            
+            cudaChannelFormatDesc channelDesc = cudaCreateChannelDesc<float>();
+            //cuda Array
+            cudaMalloc3DArray(&d_cuArrTex[i], &channelDesc, extent);
+            cudaCheckErrors("Texture memory allocation fail");
+        }
+        
+    }
+    for (unsigned int i = 0; i < num_devices; i++){
+        cudaMemcpy3DParms copyParams = {0};
+        cudaSetDevice(i);
+        //Array creation
+        copyParams.srcPtr   = make_cudaPitchedPtr((void *)imagedata, extent.width*sizeof(float), extent.width, extent.height);
+        copyParams.dstArray = d_cuArrTex[i];
+        copyParams.extent   = extent;
+        copyParams.kind     = cudaMemcpyHostToDevice;
+        cudaMemcpy3DAsync(&copyParams);
+        //cudaCheckErrors("Texture memory data copy fail");
+        //Array creation End
+    }
+    for (unsigned int i = 0; i < num_devices; i++){
+        cudaSetDevice(i);
+        cudaResourceDesc    texRes;
+        memset(&texRes, 0, sizeof(cudaResourceDesc));
+        texRes.resType = cudaResourceTypeArray;
+        texRes.res.array.array  = d_cuArrTex[i];
+        cudaTextureDesc     texDescr;
+        memset(&texDescr, 0, sizeof(cudaTextureDesc));
+        texDescr.normalizedCoords = false;
+        if (geo.accuracy>1){
+            texDescr.filterMode = cudaFilterModePoint;
+            geo.accuracy=1;
+        }
+        else{
+            texDescr.filterMode = cudaFilterModeLinear;
+        }
+        texDescr.addressMode[0] = cudaAddressModeBorder;
+        texDescr.addressMode[1] = cudaAddressModeBorder;
+        texDescr.addressMode[2] = cudaAddressModeBorder;
+        texDescr.readMode = cudaReadModeElementType;
+        cudaCreateTextureObject(&texImage[i], &texRes, &texDescr, NULL);
+        cudaCheckErrors("Texture object creation fail");
+    }
+}
+
+/* This code generates the geometries needed to split the image properly in
+ * cases where the entire image does not fit in the memory of the GPU
+ **/
+void splitImageInterp(unsigned int splits,Geometry geo,Geometry* geoArray, unsigned int nangles){
+    
+    unsigned long splitsize=(geo.nVoxelZ+splits-1)/splits;// ceil if not divisible
+    for(unsigned int sp=0;sp<splits;sp++){
+        geoArray[sp]=geo;
+        // All of them are splitsize, but the last one, possible
+        geoArray[sp].nVoxelZ=((sp+1)*splitsize<geo.nVoxelZ)?  splitsize:  geo.nVoxelZ-splitsize*sp;
+        geoArray[sp].sVoxelZ= geoArray[sp].nVoxelZ* geoArray[sp].dVoxelZ;
+        
+        // We need to redefine the offsets, as now each subimage is not aligned in the origin.
+        geoArray[sp].offOrigZ=(float *)malloc(nangles*sizeof(float));
+        for (unsigned int i=0;i<nangles;i++){
+            geoArray[sp].offOrigZ[i]=geo.offOrigZ[i]-geo.sVoxelZ/2+sp*geoArray[0].sVoxelZ+geoArray[sp].sVoxelZ/2;
+        }
+        
+    }
+}
+
+
+
+/* This code precomputes The location of the source and the Delta U and delta V (in the warped space)
+ * to compute the locations of the x-rays. While it seems verbose and overly-optimized,
+ * it does saves about 30% of each of the kernel calls. Thats something!
+ **/
+void computeDeltas(Geometry geo,unsigned int i, Point3D* uvorigin, Point3D* deltaU, Point3D* deltaV, Point3D* source){
+    Point3D S;
+    S.x=geo.DSO[i];
+    S.y=0;
+    S.z=0;
+    
+    //End point
+    Point3D P,Pu0,Pv0;
+    
+    P.x  =-(geo.DSD[i]-geo.DSO[i]);   P.y  = geo.dDetecU*(0-((float)geo.nDetecU/2)+0.5);       P.z  = geo.dDetecV*(((float)geo.nDetecV/2)-0.5-0);
+    Pu0.x=-(geo.DSD[i]-geo.DSO[i]);   Pu0.y= geo.dDetecU*(1-((float)geo.nDetecU/2)+0.5);       Pu0.z= geo.dDetecV*(((float)geo.nDetecV/2)-0.5-0);
+    Pv0.x=-(geo.DSD[i]-geo.DSO[i]);   Pv0.y= geo.dDetecU*(0-((float)geo.nDetecU/2)+0.5);       Pv0.z= geo.dDetecV*(((float)geo.nDetecV/2)-0.5-1);
+    // Geomtric trasnformations:
+    
+    
+    // Now we have the Real world (OXYZ) coordinates of the bottom corner and its two neighbours.
+    // The obkjective is to get a position of the detector in a coordinate system where:
+    // 1-units are voxel size (in each direction can be different)
+    // 2-The image has the its first voxel at (0,0,0)
+    // 3-The image never rotates
+    
+    // To do that, we need to compute the "deltas" the detector, or "by how much
+    // (in new xyz) does the voxels change when and index is added". To do that
+    // several geometric steps needs to be changed
+    
+    //1.Roll,pitch,jaw
+    // The detector can have a small rotation.
+    // according to
+    //"A geometric calibration method for cone beam CT systems" Yang K1, Kwan AL, Miller DF, Boone JM. Med Phys. 2006 Jun;33(6):1695-706.
+    // Only the Z rotation will have a big influence in the image quality when they are small.
+    // Still all rotations are supported
+    
+    // To roll pitch jaw, the detector has to be in centered in OXYZ.
+    P.x=0;Pu0.x=0;Pv0.x=0;
+    
+    // Roll pitch yaw
+    rollPitchYaw(geo,i,&P);
+    rollPitchYaw(geo,i,&Pu0);
+    rollPitchYaw(geo,i,&Pv0);
+    //Now ltes translate the detector coordinates to DOD (original position on real coordinate system:
+    P.x=P.x-(geo.DSD[i]-geo.DSO[i]);
+    Pu0.x=Pu0.x-(geo.DSD[i]-geo.DSO[i]);
+    Pv0.x=Pv0.x-(geo.DSD[i]-geo.DSO[i]);
+    //2: Offset detector
+    
+    
+    //S doesnt need to chagne
+    
+    
+    
+    //3: Rotate around RZ RY RZ
+    Point3D Pfinal, Pfinalu0, Pfinalv0;
+    Pfinal.x  =P.x;
+    Pfinal.y  =P.y  +geo.offDetecU[i]; Pfinal.z  =P.z  +geo.offDetecV[i];
+    Pfinalu0.x=Pu0.x;
+    Pfinalu0.y=Pu0.y  +geo.offDetecU[i]; Pfinalu0.z  =Pu0.z  +geo.offDetecV[i];
+    Pfinalv0.x=Pv0.x;
+    Pfinalv0.y=Pv0.y  +geo.offDetecU[i]; Pfinalv0.z  =Pv0.z  +geo.offDetecV[i];
+    
+    eulerZYZ(geo,&Pfinal);
+    eulerZYZ(geo,&Pfinalu0);
+    eulerZYZ(geo,&Pfinalv0);
+    eulerZYZ(geo,&S);
+    
+    
+    //3: Offset image (instead of offseting image, -offset everything else)
+    
+    Pfinal.x  =Pfinal.x-geo.offOrigX[i];     Pfinal.y  =Pfinal.y-geo.offOrigY[i];     Pfinal.z  =Pfinal.z-geo.offOrigZ[i];
+    Pfinalu0.x=Pfinalu0.x-geo.offOrigX[i];   Pfinalu0.y=Pfinalu0.y-geo.offOrigY[i];   Pfinalu0.z=Pfinalu0.z-geo.offOrigZ[i];
+    Pfinalv0.x=Pfinalv0.x-geo.offOrigX[i];   Pfinalv0.y=Pfinalv0.y-geo.offOrigY[i];   Pfinalv0.z=Pfinalv0.z-geo.offOrigZ[i];
+    S.x=S.x-geo.offOrigX[i];                 S.y=S.y-geo.offOrigY[i];                 S.z=S.z-geo.offOrigZ[i];
+    
+    // As we want the (0,0,0) to be in a corner of the image, we need to translate everything (after rotation);
+    Pfinal.x  =Pfinal.x+geo.sVoxelX/2-geo.dVoxelX/2;      Pfinal.y  =Pfinal.y+geo.sVoxelY/2-geo.dVoxelY/2;          Pfinal.z  =Pfinal.z  +geo.sVoxelZ/2-geo.dVoxelZ/2;
+    Pfinalu0.x=Pfinalu0.x+geo.sVoxelX/2-geo.dVoxelX/2;    Pfinalu0.y=Pfinalu0.y+geo.sVoxelY/2-geo.dVoxelY/2;        Pfinalu0.z=Pfinalu0.z+geo.sVoxelZ/2-geo.dVoxelZ/2;
+    Pfinalv0.x=Pfinalv0.x+geo.sVoxelX/2-geo.dVoxelX/2;    Pfinalv0.y=Pfinalv0.y+geo.sVoxelY/2-geo.dVoxelY/2;        Pfinalv0.z=Pfinalv0.z+geo.sVoxelZ/2-geo.dVoxelZ/2;
+    S.x       =S.x+geo.sVoxelX/2-geo.dVoxelX/2;           S.y       =S.y+geo.sVoxelY/2-geo.dVoxelY/2;               S.z       =S.z      +geo.sVoxelZ/2-geo.dVoxelZ/2;
+    
+    //4. Scale everything so dVoxel==1
+    Pfinal.x  =Pfinal.x/geo.dVoxelX;      Pfinal.y  =Pfinal.y/geo.dVoxelY;        Pfinal.z  =Pfinal.z/geo.dVoxelZ;
+    Pfinalu0.x=Pfinalu0.x/geo.dVoxelX;    Pfinalu0.y=Pfinalu0.y/geo.dVoxelY;      Pfinalu0.z=Pfinalu0.z/geo.dVoxelZ;
+    Pfinalv0.x=Pfinalv0.x/geo.dVoxelX;    Pfinalv0.y=Pfinalv0.y/geo.dVoxelY;      Pfinalv0.z=Pfinalv0.z/geo.dVoxelZ;
+    S.x       =S.x/geo.dVoxelX;           S.y       =S.y/geo.dVoxelY;             S.z       =S.z/geo.dVoxelZ;
+    
+    
+    //mexPrintf("COR: %f \n",geo.COR[i]);
+    //5. apply COR. Wherever everything was, now its offesetd by a bit.
+//     Only wors for standard rotaiton, not aribtary axis rotation.
+    float CORx, CORy;
+    CORx=-geo.COR[i]*sin(geo.alpha)/geo.dVoxelX;
+    CORy= geo.COR[i]*cos(geo.alpha)/geo.dVoxelY;
+    Pfinal.x+=CORx;   Pfinal.y+=CORy;
+    Pfinalu0.x+=CORx;   Pfinalu0.y+=CORy;
+    Pfinalv0.x+=CORx;   Pfinalv0.y+=CORy;
+    S.x+=CORx; S.y+=CORy;
+    
+    // return
+    
+    *uvorigin=Pfinal;
+    
+    deltaU->x=Pfinalu0.x-Pfinal.x;
+    deltaU->y=Pfinalu0.y-Pfinal.y;
+    deltaU->z=Pfinalu0.z-Pfinal.z;
+    
+    deltaV->x=Pfinalv0.x-Pfinal.x;
+    deltaV->y=Pfinalv0.y-Pfinal.y;
+    deltaV->z=Pfinalv0.z-Pfinal.z;
+    
+    *source=S;
+}
+
+float maxdistanceCuboid(Geometry geo,unsigned int i){
+    ///////////
+    // Compute initial "t" so we access safely as less as out of bounds as possible.
+    //////////
+    
+    
+    float maxCubX,maxCubY,maxCubZ;
+    // Forgetting Z, compute mas distance: diagonal+offset
+    maxCubX=(geo.nVoxelX/2+ abs(geo.offOrigX[i])/geo.dVoxelX);
+    maxCubY=(geo.nVoxelY/2+ abs(geo.offOrigY[i])/geo.dVoxelY);
+    maxCubZ=(geo.nVoxelZ/2+ abs(geo.offOrigZ[i])/geo.dVoxelZ);
+    
+    float a,b;
+    a=geo.DSO[i]/geo.dVoxelX;
+    b=geo.DSO[i]/geo.dVoxelY;
+    
+//  As the return of this value is in "voxel space", the source may have an elliptical curve.
+//  The distance returned is the safe distance that can be skipped for a given angle alpha, before we need to start sampling.
+    
+    if (geo.theta==0.0f & geo.psi==0.0f) // Special case, it will make the code faster
+        return max(a*b/sqrt(a*a*sin(geo.alpha)*sin(geo.alpha)+b*b*cos(geo.alpha)*cos(geo.alpha))-
+                sqrt(maxCubX*maxCubX+maxCubY*maxCubY),0.0f);
+    //TODO: think of more special cases?
+    return max(geo.DSO[i]/max(max(geo.dVoxelX,geo.dVoxelY),geo.dVoxelZ)-sqrt(maxCubX*maxCubX+maxCubY*maxCubY+maxCubZ*maxCubZ),0.0f);
+    
+}
+void rollPitchYaw(Geometry geo,unsigned int i, Point3D* point){
+    Point3D auxPoint;
+    auxPoint.x=point->x;
+    auxPoint.y=point->y;
+    auxPoint.z=point->z;
+    
+    point->x=cos(geo.dRoll[i])*cos(geo.dPitch[i])*auxPoint.x
+            +(cos(geo.dRoll[i])*sin(geo.dPitch[i])*sin(geo.dYaw[i]) - sin(geo.dRoll[i])*cos(geo.dYaw[i]))*auxPoint.y
+            +(cos(geo.dRoll[i])*sin(geo.dPitch[i])*cos(geo.dYaw[i]) + sin(geo.dRoll[i])*sin(geo.dYaw[i]))*auxPoint.z;
+    
+    point->y=sin(geo.dRoll[i])*cos(geo.dPitch[i])*auxPoint.x
+            +(sin(geo.dRoll[i])*sin(geo.dPitch[i])*sin(geo.dYaw[i]) + cos(geo.dRoll[i])*cos(geo.dYaw[i]))*auxPoint.y
+            +(sin(geo.dRoll[i])*sin(geo.dPitch[i])*cos(geo.dYaw[i]) - cos(geo.dRoll[i])*sin(geo.dYaw[i]))*auxPoint.z;
+    
+    point->z=-sin(geo.dPitch[i])*auxPoint.x
+            +cos(geo.dPitch[i])*sin(geo.dYaw[i])*auxPoint.y
+            +cos(geo.dPitch[i])*cos(geo.dYaw[i])*auxPoint.z;
+    
+}
+void eulerZYZ(Geometry geo,  Point3D* point){
+    Point3D auxPoint;
+    auxPoint.x=point->x;
+    auxPoint.y=point->y;
+    auxPoint.z=point->z;
+    
+    point->x=(+cos(geo.alpha)*cos(geo.theta)*cos(geo.psi)-sin(geo.alpha)*sin(geo.psi))*auxPoint.x+
+            (-cos(geo.alpha)*cos(geo.theta)*sin(geo.psi)-sin(geo.alpha)*cos(geo.psi))*auxPoint.y+
+            cos(geo.alpha)*sin(geo.theta)*auxPoint.z;
+    
+    point->y=(+sin(geo.alpha)*cos(geo.theta)*cos(geo.psi)+cos(geo.alpha)*sin(geo.psi))*auxPoint.x+
+            (-sin(geo.alpha)*cos(geo.theta)*sin(geo.psi)+cos(geo.alpha)*cos(geo.psi))*auxPoint.y+
+            sin(geo.alpha)*sin(geo.theta)*auxPoint.z;
+    
+    point->z=-sin(geo.theta)*cos(geo.psi)*auxPoint.x+
+            sin(geo.theta)*sin(geo.psi)*auxPoint.y+
+            cos(geo.theta)*auxPoint.z;
+    
+    
+}
+//______________________________________________________________________________
+//
+//      Function:       freeGeoArray
+//
+//      Description:    Frees the memory from the geometry array for multiGPU.
+//______________________________________________________________________________
+void freeGeoArray(unsigned int splits,Geometry* geoArray){
+    for(unsigned int sp=0;sp<splits;sp++){
+        free(geoArray[sp].offOrigZ);
+    }
+    free(geoArray);
+}
+//______________________________________________________________________________
+//
+//      Function:       checkFreeMemory
+//
+//      Description:    check available memory on devices
+//______________________________________________________________________________
+void checkFreeMemory(int deviceCount,size_t *mem_GPU_global){
+    size_t memfree;
+    size_t memtotal;
+    
+    for (int dev = 0; dev < deviceCount; dev++){
+        cudaSetDevice(dev);
+        cudaMemGetInfo(&memfree,&memtotal);
+        if(dev==0) *mem_GPU_global=memfree;
+        if(memfree<memtotal/2){
+            printf("tvDenoise:tvdenoising:GPU","One (or more) of your GPUs is being heavily used by another program (possibly graphics-based).\n Free the GPU to run TIGRE\n");
+        }
+        cudaCheckErrors("Check mem error");
+        *mem_GPU_global=(memfree<*mem_GPU_global)?memfree:*mem_GPU_global;
+    }
+    *mem_GPU_global=(size_t)((double)*mem_GPU_global*0.95);
+    
+    //*mem_GPU_global= insert your known number here, in bytes.
+}