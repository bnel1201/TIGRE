--- conflicted
+++ resolved
@@ -1,46 +1,3 @@
-<<<<<<< HEAD
-from __future__ import division
-import unittest
-import tigre
-from tigre.Ax import Ax
-import numpy as np
-from tigre.algorithms.iterative_recon_alg import IterativeReconAlg
-class AlgorithmsTestCase(unittest.TestCase):
-
-    def setUp(self):
-        geo = tigre.geometry()
-        geo.DSD = 1536
-        geo.DSO = 1000
-        geo.nDetector = np.array((128, 127))
-        geo.dDetector = np.array((0.8, 0.8)) * 4.
-        geo.sDetector = geo.nDetector * geo.dDetector
-        geo.nVoxel = np.array((63, 62, 61))
-        geo.sVoxel = np.array((256, 256, 256))
-        geo.dVoxel = geo.sVoxel / geo.nVoxel
-        geo.offOrigin = np.array((0, 0, 0))
-        geo.offDetector = np.array((0, 0))
-        geo.accuracy = 0.5
-        geo.mode = 'cone'
-        self.angles = np.linspace(0, 2 * np.pi, 100, dtype=np.float32)
-        self.geo = geo
-        self.img = np.ones((63, 62, 61), dtype=np.float32)
-        self.proj = Ax(self.img,self.geo,self.angles)
-        self.niter=2
-    def test_mainiter_itrecalg(self):
-        alg = IterativeReconAlg(self.proj,self.geo,self.angles,self.niter,**dict(verbose=False))
-        self.assertIsNone(alg.run_main_iter())
-
-    def test_shape_sart(self):
-        self.assertTupleEqual(tigre.algorithms.sart(self.proj,self.geo,self.angles,niter=1).shape,
-                              tuple(self.geo.nVoxel))
-    def test_shape_sirt(self):
-        self.assertTupleEqual(tigre.algorithms.sirt(self.proj,self.geo,self.angles,niter=1).shape,
-                              tuple(self.geo.nVoxel))
-    def test_shape_ossart(self):
-        self.assertTupleEqual(tigre.algorithms.sirt(self.proj,self.geo,self.angles,niter=1).shape,
-                              tuple(self.geo.nVoxel))
-if __name__=='__main__':
-=======
 from __future__ import division
 import unittest
 import tigre
@@ -89,5 +46,4 @@
         self.assertTupleEqual(algs.awasd_pocs(self.proj,self.geo,self.angles,niter=1).shape,
                               tuple(self.geo.nVoxel))
 if __name__=='__main__':
->>>>>>> 3d60d15c
         unittest.main()